# SPDX-FileCopyrightText: 2022 Contributors to the Power Grid Model IO project <dynamic.grid.calculation@alliander.com>
#
# SPDX-License-Identifier: MPL-2.0


name: Build, Test and Sonar

on:
  push:
    branches:
      - main
  # run pipeline on pull request
  pull_request:
  # Allows you to run this workflow manually from the Actions tab
  workflow_dispatch:

jobs:
  build-python:
    permissions:
      contents: write
    env:
      TWINE_USERNAME: ${{ secrets.PYPI_USER }}
      TWINE_PASSWORD: ${{ secrets.PYPI_PASS }}
    runs-on: ubuntu-latest
    steps:
      - uses: actions/checkout@v3
        with:
          fetch-depth: 0  # Shallow clones should be disabled for a better relevancy of analysis

      - uses: actions/setup-python@v4
        with:
          python-version: "3.10"

      - name: Build (Python 3.10)
        run: pip wheel -v --no-deps -w wheelhouse .

      - name: Save version
        id: version
        run: |
          echo "::set-output name=version::$(cat PYPI_VERSION)"

      - name: Test and Coverage for built wheel file
        continue-on-error: true
        run: |
          pip install power-grid-model-io[dev]==${{ steps.version.outputs.version }} --find-links=wheelhouse
          pytest

      - name: Validation tests
<<<<<<< HEAD
        continue-on-error: true
        run: pytest tests/validation --no-cov --verbose

      - name: Test and Coverage for sonar cloud in develop mode
        continue-on-error: true
=======
        if: success() || failure()
        run: pytest tests/validation --no-cov --verbose

      - name: Test and Coverage for sonar cloud in develop mode
        if: success() || failure()
>>>>>>> 4450d40b
        run: |
          pip uninstall -y power-grid-model-io
          pip install -e .[dev]
          pytest --cov-report=xml:coverage.xml --cov-fail-under=0

          # Fix relative paths in coverage file
          # Known bug: https://community.sonarsource.com/t/sonar-on-github-actions-with-python-coverage-source-issue/36057
          sed -i 's@/home/runner/work/power-grid-model-io/power-grid-model-io@/github/workspace@g' coverage.xml

      - name: SonarCloud Scan
        # only run sonar server in push event or pull request event from own repo
        if:  ${{ (github.event_name == 'push') || (github.event.pull_request.head.repo.owner.login == 'alliander-opensource') }}
        uses: SonarSource/sonarcloud-github-action@master
        env:
          GITHUB_TOKEN: ${{ secrets.GITHUB_TOKEN }}
          SONAR_TOKEN: ${{ secrets.SONAR_TOKEN }}

      - name: Upload wheels
        if: (github.event_name == 'push') || (github.event_name == 'workflow_dispatch')
        run: |
          pip install twine
          echo "Publish to PyPI..."
          twine upload --verbose wheelhouse/*

      - name: Release
        uses: softprops/action-gh-release@v1
        if: (github.event_name == 'push') || (github.event_name == 'workflow_dispatch')
        with:
          files: |
            ./wheelhouse/*.whl
          tag_name: v${{ steps.version.outputs.version }}
          prerelease: ${{ contains(steps.version.outputs.version, 'rc') || contains(steps.version.outputs.version, 'a') }}
          generate_release_notes: true
          target_commitish: ${{ github.sha }}<|MERGE_RESOLUTION|>--- conflicted
+++ resolved
@@ -40,25 +40,16 @@
           echo "::set-output name=version::$(cat PYPI_VERSION)"
 
       - name: Test and Coverage for built wheel file
-        continue-on-error: true
         run: |
           pip install power-grid-model-io[dev]==${{ steps.version.outputs.version }} --find-links=wheelhouse
           pytest
 
       - name: Validation tests
-<<<<<<< HEAD
-        continue-on-error: true
-        run: pytest tests/validation --no-cov --verbose
-
-      - name: Test and Coverage for sonar cloud in develop mode
-        continue-on-error: true
-=======
         if: success() || failure()
         run: pytest tests/validation --no-cov --verbose
 
       - name: Test and Coverage for sonar cloud in develop mode
         if: success() || failure()
->>>>>>> 4450d40b
         run: |
           pip uninstall -y power-grid-model-io
           pip install -e .[dev]
