--- conflicted
+++ resolved
@@ -230,23 +230,13 @@
             attr_data = self._handle_id_column(
                 data=data, table=table, component=component, col_def=col_def, extra_info=extra_info
             )
-<<<<<<< HEAD
-        elif attr.endswith("node"):
-            # Attributes that end with "node" are references to nodes. Currently, this is the only type of reference
-            # that is supported.
-            attr_data = self._handle_node_ref_column(data=data, table=table, col_def=col_def)
-        elif attr.endswith("object"):
-            # Attributes that end with "object" can be references to different types of objects, as used by sensors.
-            raise NotImplementedError(f"{component}s are not supported, because of the '{attr}' reference...")
-=======
         elif NODE_REF_RE.fullmatch(attr):
             # Attributes that contain "node" are references to nodes. Currently this is the only type of reference
             # that is supported.
             attr_data = self._handle_node_ref_column(data=data, table=table, col_def=col_def)
         elif attr == "measured_object":
-            # Attributes that end with "object" can be references to different types of objects, as used by sensors.
-            raise NotImplementedError(f"{component}s are not implemented, because of the '{attr}' reference...")
->>>>>>> ce0f8bc2
+            # The attribute "measured_object" can be a reference to different types of objects, as used by sensors.
+            raise NotImplementedError(f"{component}s are not supported, because of the '{attr}' reference...")
         elif attr == "extra":
             # Extra info must be linked to the object IDs, therefore the uuids should be known before extra info can
             # be parsed. Before this for loop, it is checked that "id" exists and it is placed at the front.
