--- conflicted
+++ resolved
@@ -574,7 +574,7 @@
 
         # Check for unsupported pandapower features
         if "tap_dependent_impedance" in pp_trafo3w.columns and any(pp_trafo3w["tap_dependent_impedance"]):
-            raise RuntimeError("Tap dependent impedance is not supported in Power Grid Model")   # pragma: no cover
+            raise RuntimeError("Tap dependent impedance is not supported in Power Grid Model")  # pragma: no cover
         if "tap_at_star_point" in pp_trafo3w.columns and any(pp_trafo3w["tap_at_star_point"]):
             raise RuntimeError("Tap at star point is not supported in Power Grid Model")
 
@@ -1125,38 +1125,9 @@
         Returns:
             a PandaPower Dataframe for the Load component
         """
-<<<<<<< HEAD
-        self._pp_load_result_accumulate(pp_component_name="load", load_id_names=["const_power", "const_impedance", "const_current"])
-=======
-        if "sym_load" not in self.pgm_output_data or self.pgm_output_data["sym_load"].size == 0:
-            return
-
-        # Create a DataFrame wih all the pgm output loads and index it in the pgm id
-        pgm_output_loads = self.pgm_output_data["sym_load"]
-        all_loads = pd.DataFrame(pgm_output_loads, index=pgm_output_loads["id"])
-
-        # Create an empty DataFrame with two columns p and q to accumulate all the loads per pp id
-        accumulated_loads = pd.DataFrame(columns=["p", "q"], dtype=np.float64)
-
-        # Loop over the load types;
-        #   find the pgm ids
-        #   select those loads
-        #   replace the index by the pp ids
-        #   add the p and q columns to the accumulator DataFrame
-        for load_type in ["const_power", "const_impedance", "const_current"]:
-            pgm_load_ids = self._get_pgm_ids("load", name=load_type)
-            selected_loads = all_loads.loc[pgm_load_ids]
-            selected_loads.index = pgm_load_ids.index  # The index contains the pp ids
-            accumulated_loads = accumulated_loads.add(selected_loads[["p", "q"]], fill_value=0.0)
-
-        # Multiply the values and rename the columns to match pandapower
-        accumulated_loads *= 1e-6
-        accumulated_loads.columns = ["p_mw", "q_mvar"]
-
-        # Store the results, while assuring that we are not overwriting any data
-        assert "res_load" not in self.pp_output_data
-        self.pp_output_data["res_load"] = accumulated_loads
->>>>>>> a79b998a
+        self._pp_load_result_accumulate(
+            pp_component_name="load", load_id_names=["const_power", "const_impedance", "const_current"]
+        )
 
     def _pp_asym_loads_output(self):
         """
@@ -1245,7 +1216,9 @@
         return pgm_idx
 
     def _pp_ward_output(self):
-        self._pp_load_result_accumulate(pp_component_name="ward", load_id_names=["ward_const_power_load", "ward_const_impedance_load"])
+        self._pp_load_result_accumulate(
+            pp_component_name="ward", load_id_names=["ward_const_power_load", "ward_const_impedance_load"]
+        )
         pgm_input_wards = self.pgm_input_data["ward"]
         nodes = self.pgm_nodes_lookup.loc[pgm_input_wards["node"]]
         self.pp_output_data["ward"]["vm_pu"] = nodes["u_pu"].values
