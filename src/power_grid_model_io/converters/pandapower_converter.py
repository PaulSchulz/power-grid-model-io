--- conflicted
+++ resolved
@@ -135,12 +135,8 @@
         self._create_pgm_input_generators()
         self._create_pgm_input_dclines()
 
-<<<<<<< HEAD
-    def _fill_extra_info(self, extra_info: ExtraInfoLookup):
-
-=======
+
     def _fill_extra_info(self, extra_info: ExtraInfo):
->>>>>>> 470e4abe
         for (pp_table, name), indices in self.idx_lookup.items():
             for pgm_id, pp_idx in zip(indices.index, indices):
                 if name:
