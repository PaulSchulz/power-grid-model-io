--- conflicted
+++ resolved
@@ -569,10 +569,11 @@
         parallel = self._get_pp_attr("trafo", "parallel", 1)
         sn_mva = self._get_pp_attr("trafo", "sn_mva")
         switch_states = self.get_switch_states("trafo")
+
         tap_side = self._get_pp_attr("trafo", "tap_side", None)
         tap_nom = self._get_pp_attr("trafo", "tap_neutral", np.nan)
         tap_pos = self._get_pp_attr("trafo", "tap_pos", np.nan)
-<<<<<<< HEAD
+        tap_size = self._get_tap_size(pp_trafo)
         winding_types = self.get_trafo_winding_types()
         clocks = np.round(self._get_pp_attr("trafo", "shift_degree", 0.0) / 30) % 12
 
@@ -591,9 +592,6 @@
         if not (vk0_cond and vkr0_cond and mag0_cond and mag0_rx_cond and si0_cond):
             raise NotImplementedError("Only equal positive and zero sequence parameters are supported for trafo in PGM")
 
-=======
-        tap_size = self._get_tap_size(pp_trafo)
->>>>>>> b6de1319
         # Do not use taps when mandatory tap data is not available
         no_taps = np.equal(tap_side, None) | np.isnan(tap_pos) | np.isnan(tap_nom) | np.isnan(tap_size)
         tap_nom[no_taps] = 0
@@ -663,7 +661,7 @@
         tap_side = self._get_pp_attr("trafo3w", "tap_side", None)
         tap_nom = self._get_pp_attr("trafo3w", "tap_neutral", np.nan)
         tap_pos = self._get_pp_attr("trafo3w", "tap_pos", np.nan)
-<<<<<<< HEAD
+        tap_size = self._get_3wtransformer_tap_size(pp_trafo3w)
         vk_hv_percent = self._get_pp_attr("trafo3w", "vk_hv_percent")
         vkr_hv_percent = self._get_pp_attr("trafo3w", "vkr_hv_percent")
         vk_mv_percent = self._get_pp_attr("trafo3w", "vk_mv_percent")
@@ -692,9 +690,6 @@
                 "Only equal positive and zero sequence parameters are supported for trafo3w in PGM"
             )
 
-=======
-        tap_size = self._get_3wtransformer_tap_size(pp_trafo3w)
->>>>>>> b6de1319
         # Do not use taps when mandatory tap data is not available
         no_taps = np.equal(tap_side, None) | np.isnan(tap_pos) | np.isnan(tap_nom) | np.isnan(tap_size)
         tap_nom[no_taps] = 0
@@ -1386,7 +1381,72 @@
         assert pp_component_name not in self.pp_output_data
         self.pp_output_data["res_" + pp_component_name] = accumulated_loads
 
-<<<<<<< HEAD
+    def _pp_switches_output(self):
+        """
+        This function converts a power-grid-model links, lines, transformers, transformers3w output array
+        to res_switch Dataframe of PandaPower.
+        Switch results are only possible at round conversions. ie, input switch data is available
+        """
+        switch_data_unavailable = "switch" not in self.pp_input_data
+        links_absent = "link" not in self.pgm_output_data or self.pgm_output_data["link"].size == 0
+        rest_switches_absent = {
+            pp_comp: ("res_" + pp_comp not in self.pp_output_data) for pp_comp in ["line", "trafo", "trafo3w"]
+        }
+        if (all(rest_switches_absent.values()) and links_absent) or switch_data_unavailable:
+            return
+
+        def join_currents(table: str, bus_name: str, i_name: str) -> pd.DataFrame:
+            # Create a dataframe of element: input table index, bus: input branch bus, current: output current
+            single_df = self.pp_input_data[table][[bus_name]]
+            single_df = single_df.join(self.pp_output_data["res_" + table][i_name])
+            single_df.columns = ["bus", "i_ka"]
+            single_df["element"] = single_df.index
+            single_df["et"] = table_to_et[table]
+            return single_df
+
+        switch_attrs = {
+            "trafo": {"hv_bus": "i_hv_ka", "lv_bus": "i_lv_ka"},
+            "trafo3w": {"hv_bus": "i_hv_ka", "mv_bus": "i_mv_ka", "lv_bus": "i_lv_ka"},
+            "line": {"from_bus": "i_from_ka", "to_bus": "i_to_ka"},
+        }
+        table_to_et = {"trafo": "t", "trafo3w": "t3", "line": "l"}
+
+        # Prepare output dataframe, save index for later
+        pp_switches_output = self.pp_input_data["switch"]
+        pp_switches_output_index = pp_switches_output.index
+
+        # Combine all branch bus, current and et in one dataframe
+        all_i_df = pd.concat(
+            [
+                join_currents(table, bus_name, i_name)
+                if not rest_switches_absent[table]
+                else pd.DataFrame(columns=["bus", "element", "et", "i_ka"])
+                for table, attr_names in switch_attrs.items()
+                for bus_name, i_name in attr_names.items()
+            ]
+        )
+        # Merge on input data to get current and drop other columns
+        pp_switches_output = pd.merge(
+            pp_switches_output,
+            all_i_df,
+            how="left",
+            left_on=["bus", "element", "et"],
+            right_on=["bus", "element", "et"],
+        )
+        pp_switches_output = pp_switches_output[["i_ka"]]
+        pp_switches_output.set_index(pp_switches_output_index, inplace=True)
+        pp_switches_output["loading_percent"] = np.nan
+
+        # For et=b, ie bus to bus switches, links are created. get result from them
+        if not links_absent:
+            links = self.pgm_output_data["link"]
+            # For links, i_from = i_to = i_ka / 1e3
+            link_ids = self._get_pp_ids("switch", links["id"], "b2b_switches")
+            pp_switches_output["i_ka"][link_ids] = links["i_from"] * 1e-3
+
+        assert "res_switch" not in self.pp_output_data
+        self.pp_output_data["res_switch"] = pp_switches_output
+
     def _pp_buses_output_3ph(self):  # pragma: no cover
         """
         This function converts a power-grid-model Node output array to a Bus Dataframe of PandaPower.
@@ -1755,73 +1815,6 @@
         pp_output_asym_gens_3ph["q_c_mvar"] = pp_asym_gen_q[2]
 
         self.pp_output_data["res_asymmetric_sgen_3ph"] = pp_output_asym_gens_3ph
-=======
-    def _pp_switches_output(self):
-        """
-        This function converts a power-grid-model links, lines, transformers, transformers3w output array
-        to res_switch Dataframe of PandaPower.
-        Switch results are only possible at round conversions. ie, input switch data is available
-        """
-        switch_data_unavailable = "switch" not in self.pp_input_data
-        links_absent = "link" not in self.pgm_output_data or self.pgm_output_data["link"].size == 0
-        rest_switches_absent = {
-            pp_comp: ("res_" + pp_comp not in self.pp_output_data) for pp_comp in ["line", "trafo", "trafo3w"]
-        }
-        if (all(rest_switches_absent.values()) and links_absent) or switch_data_unavailable:
-            return
-
-        def join_currents(table: str, bus_name: str, i_name: str) -> pd.DataFrame:
-            # Create a dataframe of element: input table index, bus: input branch bus, current: output current
-            single_df = self.pp_input_data[table][[bus_name]]
-            single_df = single_df.join(self.pp_output_data["res_" + table][i_name])
-            single_df.columns = ["bus", "i_ka"]
-            single_df["element"] = single_df.index
-            single_df["et"] = table_to_et[table]
-            return single_df
-
-        switch_attrs = {
-            "trafo": {"hv_bus": "i_hv_ka", "lv_bus": "i_lv_ka"},
-            "trafo3w": {"hv_bus": "i_hv_ka", "mv_bus": "i_mv_ka", "lv_bus": "i_lv_ka"},
-            "line": {"from_bus": "i_from_ka", "to_bus": "i_to_ka"},
-        }
-        table_to_et = {"trafo": "t", "trafo3w": "t3", "line": "l"}
-
-        # Prepare output dataframe, save index for later
-        pp_switches_output = self.pp_input_data["switch"]
-        pp_switches_output_index = pp_switches_output.index
-
-        # Combine all branch bus, current and et in one dataframe
-        all_i_df = pd.concat(
-            [
-                join_currents(table, bus_name, i_name)
-                if not rest_switches_absent[table]
-                else pd.DataFrame(columns=["bus", "element", "et", "i_ka"])
-                for table, attr_names in switch_attrs.items()
-                for bus_name, i_name in attr_names.items()
-            ]
-        )
-        # Merge on input data to get current and drop other columns
-        pp_switches_output = pd.merge(
-            pp_switches_output,
-            all_i_df,
-            how="left",
-            left_on=["bus", "element", "et"],
-            right_on=["bus", "element", "et"],
-        )
-        pp_switches_output = pp_switches_output[["i_ka"]]
-        pp_switches_output.set_index(pp_switches_output_index, inplace=True)
-        pp_switches_output["loading_percent"] = np.nan
-
-        # For et=b, ie bus to bus switches, links are created. get result from them
-        if not links_absent:
-            links = self.pgm_output_data["link"]
-            # For links, i_from = i_to = i_ka / 1e3
-            link_ids = self._get_pp_ids("switch", links["id"], "b2b_switches")
-            pp_switches_output["i_ka"][link_ids] = links["i_from"] * 1e-3
-
-        assert "res_switch" not in self.pp_output_data
-        self.pp_output_data["res_switch"] = pp_switches_output
->>>>>>> b6de1319
 
     def _generate_ids(self, pp_table: str, pp_idx: pd.Index, name: Optional[str] = None) -> np.arange:
         """
