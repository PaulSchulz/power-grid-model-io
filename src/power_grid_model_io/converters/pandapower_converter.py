--- conflicted
+++ resolved
@@ -161,10 +161,9 @@
 
         pgm_lines = initialize_array(data_type="input", component_type="line", shape=len(pp_lines))
         pgm_lines["id"] = self._generate_ids("line", pp_lines.index)
-<<<<<<< HEAD
-        pgm_lines["from_node"] = self._get_ids("bus", pp_lines["from_bus"])
+        pgm_lines["from_node"] = self._get_pgm_ids("bus", pp_lines["from_bus"])
         pgm_lines["from_status"] = in_service & switch_states.iloc[0, :]
-        pgm_lines["to_node"] = self._get_ids("bus", pp_lines["to_bus"])
+        pgm_lines["to_node"] = self._get_pgm_ids("bus", pp_lines["to_bus"])
         pgm_lines["to_status"] = in_service & switch_states.iloc[1, :]
         pgm_lines["r1"] = self._get_pp_attr("line", "r_ohm_per_km") * length_km / parallel
         pgm_lines["x1"] = self._get_pp_attr("line", "x_ohm_per_km") * length_km / parallel
@@ -174,19 +173,6 @@
             self._get_pp_attr("line", "g_us_per_km", 0) / c_nf_per_km / (2 * np.pi * self.system_frequency * 1e-3)
         )
         pgm_lines["i_n"] = (self._get_pp_attr("line", "max_i_ka") * 1e3) * self._get_pp_attr("line", "df", 1) * parallel
-=======
-        pgm_lines["from_node"] = self._get_pgm_ids("bus", pp_lines["from_bus"])
-        pgm_lines["from_status"] = in_service & switch_states["from"]
-        pgm_lines["to_node"] = self._get_pgm_ids("bus", pp_lines["to_bus"])
-        pgm_lines["to_status"] = in_service & switch_states["to"]
-        pgm_lines["r1"] = self._get_pp_attr("line", "r_ohm_per_km") * multiplier
-        pgm_lines["x1"] = self._get_pp_attr("line", "x_ohm_per_km") * multiplier
-        pgm_lines["c1"] = c_nf_per_km * length_km * parallel * 1e-9
-        pgm_lines["tan1"] = (
-            self._get_pp_attr("line", "g_us_per_km") / c_nf_per_km / (2 * np.pi * self.system_frequency * 1e-3)
-        )
-        pgm_lines["i_n"] = (self._get_pp_attr("line", "max_i_ka") * 1e3) * self._get_pp_attr("line", "df") * parallel
->>>>>>> 640689f8
 
         self.pgm_input_data["line"] = pgm_lines
 
@@ -206,19 +192,11 @@
 
         pgm_sources = initialize_array(data_type="input", component_type="source", shape=len(pp_ext_grid))
         pgm_sources["id"] = self._generate_ids("ext_grid", pp_ext_grid.index)
-<<<<<<< HEAD
-        pgm_sources["node"] = self._get_ids("bus", pp_ext_grid["bus"])
+        pgm_sources["node"] = self._get_pgm_ids("bus", pp_ext_grid["bus"])
         pgm_sources["status"] = self._get_pp_attr("ext_grid", "in_service", True)
         pgm_sources["u_ref"] = self._get_pp_attr("ext_grid", "vm_pu", 1.0)
         pgm_sources["rx_ratio"] = self._get_pp_attr("ext_grid", "rx_max", np.nan)
         pgm_sources["u_ref_angle"] = self._get_pp_attr("ext_grid", "va_degree", 0.0) * (np.pi / 180)
-=======
-        pgm_sources["node"] = self._get_pgm_ids("bus", pp_ext_grid["bus"])
-        pgm_sources["status"] = self._get_pp_attr("ext_grid", "in_service")
-        pgm_sources["u_ref"] = self._get_pp_attr("ext_grid", "vm_pu")
-        pgm_sources["rx_ratio"] = self._get_pp_attr("ext_grid", "rx_max")
-        pgm_sources["u_ref_angle"] = self._get_pp_attr("ext_grid", "va_degree") * (np.pi / 180)
->>>>>>> 640689f8
         pgm_sources["sk"] = self._get_pp_attr("ext_grid", "s_sc_max_mva", np.nan) * 1e6
 
         self.pgm_input_data["source"] = pgm_sources
@@ -244,17 +222,10 @@
 
         pgm_shunts = initialize_array(data_type="input", component_type="shunt", shape=len(pp_shunts))
         pgm_shunts["id"] = self._generate_ids("shunt", pp_shunts.index)
-<<<<<<< HEAD
-        pgm_shunts["node"] = self._get_ids("bus", pp_shunts["bus"])
+        pgm_shunts["node"] = self._get_pgm_ids("bus", pp_shunts["bus"])
         pgm_shunts["status"] = self._get_pp_attr("shunt", "in_service", 1)
         pgm_shunts["g1"] = self._get_pp_attr("shunt", "p_mw") * step / vn_kv_2
         pgm_shunts["b1"] = -(self._get_pp_attr("shunt", "q_mvar") * step) / vn_kv_2
-=======
-        pgm_shunts["node"] = self._get_pgm_ids("bus", pp_shunts["bus"])
-        pgm_shunts["status"] = self._get_pp_attr("shunt", "in_service")
-        pgm_shunts["g1"] = self._get_pp_attr("shunt", "p_mw") * self._get_pp_attr("shunt", "step") / vn_kv_2
-        pgm_shunts["b1"] = -(self._get_pp_attr("shunt", "q_mvar") * self._get_pp_attr("shunt", "step")) / vn_kv_2
->>>>>>> 640689f8
 
         self.pgm_input_data["shunt"] = pgm_shunts
 
@@ -277,17 +248,10 @@
 
         pgm_sym_gens = initialize_array(data_type="input", component_type="sym_gen", shape=len(pp_sgens))
         pgm_sym_gens["id"] = self._generate_ids("sgen", pp_sgens.index)
-<<<<<<< HEAD
-        pgm_sym_gens["node"] = self._get_ids("bus", pp_sgens["bus"])
+        pgm_sym_gens["node"] = self._get_pgm_ids("bus", pp_sgens["bus"])
         pgm_sym_gens["status"] = self._get_pp_attr("sgen", "in_service", True)
         pgm_sym_gens["p_specified"] = self._get_pp_attr("sgen", "p_mw") * (1e6 * scaling)
         pgm_sym_gens["q_specified"] = self._get_pp_attr("sgen", "q_mvar", 0.0) * (1e6 * scaling)
-=======
-        pgm_sym_gens["node"] = self._get_pgm_ids("bus", pp_sgens["bus"])
-        pgm_sym_gens["status"] = self._get_pp_attr("sgen", "in_service")
-        pgm_sym_gens["p_specified"] = self._get_pp_attr("sgen", "p_mw") * 1e6 * self._get_pp_attr("sgen", "scaling")
-        pgm_sym_gens["q_specified"] = self._get_pp_attr("sgen", "q_mvar") * 1e6 * self._get_pp_attr("sgen", "scaling")
->>>>>>> 640689f8
         pgm_sym_gens["type"] = LoadGenType.const_power
 
         self.pgm_input_data["sym_gen"] = pgm_sym_gens
@@ -365,37 +329,22 @@
         const_p_multiplier = (1e6 - const_i_multiplier - const_z_multiplier) * scaling
 
         pgm_sym_loads["id"][:n_loads] = self._generate_ids("load", pp_loads.index, name="const_power")
-<<<<<<< HEAD
-        pgm_sym_loads["node"][:n_loads] = self._get_ids("bus", pp_loads["bus"])
+        pgm_sym_loads["node"][:n_loads] = self._get_pgm_ids("bus", pp_loads["bus"])
         pgm_sym_loads["status"][:n_loads] = in_service
-=======
-        pgm_sym_loads["node"][:n_loads] = self._get_pgm_ids("bus", pp_loads["bus"])
-        pgm_sym_loads["status"][:n_loads] = self._get_pp_attr("load", "in_service")
->>>>>>> 640689f8
         pgm_sym_loads["type"][:n_loads] = LoadGenType.const_power
         pgm_sym_loads["p_specified"][:n_loads] = const_p_multiplier * p_mw
         pgm_sym_loads["q_specified"][:n_loads] = const_p_multiplier * q_mvar
 
         pgm_sym_loads["id"][n_loads : 2 * n_loads] = self._generate_ids("load", pp_loads.index, name="const_impedance")
-<<<<<<< HEAD
-        pgm_sym_loads["node"][n_loads : 2 * n_loads] = self._get_ids("bus", pp_loads["bus"])
+        pgm_sym_loads["node"][n_loads : 2 * n_loads] = self._get_pgm_ids("bus", pp_loads["bus"])
         pgm_sym_loads["status"][n_loads : 2 * n_loads] = in_service
-=======
-        pgm_sym_loads["node"][n_loads : 2 * n_loads] = self._get_pgm_ids("bus", pp_loads["bus"])
-        pgm_sym_loads["status"][n_loads : 2 * n_loads] = self._get_pp_attr("load", "in_service")
->>>>>>> 640689f8
         pgm_sym_loads["type"][n_loads : 2 * n_loads] = LoadGenType.const_impedance
         pgm_sym_loads["p_specified"][n_loads : 2 * n_loads] = const_z_multiplier * p_mw
         pgm_sym_loads["q_specified"][n_loads : 2 * n_loads] = const_z_multiplier * q_mvar
 
         pgm_sym_loads["id"][-n_loads:] = self._generate_ids("load", pp_loads.index, name="const_current")
-<<<<<<< HEAD
-        pgm_sym_loads["node"][-n_loads:] = self._get_ids("bus", pp_loads["bus"])
+        pgm_sym_loads["node"][-n_loads:] = self._get_pgm_ids("bus", pp_loads["bus"])
         pgm_sym_loads["status"][-n_loads:] = in_service
-=======
-        pgm_sym_loads["node"][-n_loads:] = self._get_pgm_ids("bus", pp_loads["bus"])
-        pgm_sym_loads["status"][-n_loads:] = self._get_pp_attr("load", "in_service")
->>>>>>> 640689f8
         pgm_sym_loads["type"][-n_loads:] = LoadGenType.const_current
         pgm_sym_loads["p_specified"][-n_loads:] = const_i_multiplier * p_mw
         pgm_sym_loads["q_specified"][-n_loads:] = const_i_multiplier * q_mvar
@@ -461,17 +410,10 @@
 
         pgm_transformers = initialize_array(data_type="input", component_type="transformer", shape=len(pp_trafo))
         pgm_transformers["id"] = self._generate_ids("trafo", pp_trafo.index)
-<<<<<<< HEAD
-        pgm_transformers["from_node"] = self._get_ids("bus", pp_trafo["hv_bus"])
+        pgm_transformers["from_node"] = self._get_pgm_ids("bus", pp_trafo["hv_bus"])
         pgm_transformers["from_status"] = in_service & switch_states.iloc[0, :]
         pgm_transformers["to_node"] = self._get_ids("bus", pp_trafo["lv_bus"])
         pgm_transformers["to_status"] = in_service & switch_states.iloc[1, :]
-=======
-        pgm_transformers["from_node"] = self._get_pgm_ids("bus", pp_trafo["hv_bus"])
-        pgm_transformers["from_status"] = self._get_pp_attr("trafo", "in_service") & switch_states["from"]
-        pgm_transformers["to_node"] = self._get_pgm_ids("bus", pp_trafo["lv_bus"])
-        pgm_transformers["to_status"] = self._get_pp_attr("trafo", "in_service") & switch_states["to"]
->>>>>>> 640689f8
         pgm_transformers["u1"] = self._get_pp_attr("trafo", "vn_hv_kv") * 1e3
         pgm_transformers["u2"] = self._get_pp_attr("trafo", "vn_lv_kv") * 1e3
         pgm_transformers["sn"] = sn_mva * parallel * 1e6
@@ -518,21 +460,12 @@
             data_type="input", component_type="three_winding_transformer", shape=len(pp_trafo3w)
         )
         pgm_3wtransformers["id"] = self._generate_ids("trafo3w", pp_trafo3w.index)
-<<<<<<< HEAD
-        pgm_3wtransformers["node_1"] = self._get_ids("bus", pp_trafo3w["hv_bus"])
-        pgm_3wtransformers["node_2"] = self._get_ids("bus", pp_trafo3w["mv_bus"])
-        pgm_3wtransformers["node_3"] = self._get_ids("bus", pp_trafo3w["lv_bus"])
+        pgm_3wtransformers["node_1"] = self._get_pgm_ids("bus", pp_trafo3w["hv_bus"])
+        pgm_3wtransformers["node_2"] = self._get_pgm_ids("bus", pp_trafo3w["mv_bus"])
+        pgm_3wtransformers["node_3"] = self._get_pgm_ids("bus", pp_trafo3w["lv_bus"])
         pgm_3wtransformers["status_1"] = in_service & switch_states.iloc[0, :]
         pgm_3wtransformers["status_2"] = in_service & switch_states.iloc[1, :]
         pgm_3wtransformers["status_3"] = in_service & switch_states.iloc[2, :]
-=======
-        pgm_3wtransformers["node_1"] = self._get_pgm_ids("bus", pp_trafo3w["hv_bus"])
-        pgm_3wtransformers["node_2"] = self._get_pgm_ids("bus", pp_trafo3w["mv_bus"])
-        pgm_3wtransformers["node_3"] = self._get_pgm_ids("bus", pp_trafo3w["lv_bus"])
-        pgm_3wtransformers["status_1"] = self._get_pp_attr("trafo3w", "in_service") & switch_states.iloc[0, :]
-        pgm_3wtransformers["status_2"] = self._get_pp_attr("trafo3w", "in_service") & switch_states.iloc[1, :]
-        pgm_3wtransformers["status_3"] = self._get_pp_attr("trafo3w", "in_service") & switch_states.iloc[2, :]
->>>>>>> 640689f8
         pgm_3wtransformers["u1"] = self._get_pp_attr("trafo3w", "vn_hv_kv") * 1e3
         pgm_3wtransformers["u2"] = self._get_pp_attr("trafo3w", "vn_mv_kv") * 1e3
         pgm_3wtransformers["u3"] = self._get_pp_attr("trafo3w", "vn_lv_kv") * 1e3
@@ -591,30 +524,16 @@
         # This should take all the switches which are b2b
         pp_switches = pp_switches[self._get_pp_attr("switch", "et") == "b"]
 
-<<<<<<< HEAD
         self.pp_data["switch_b2b"] = pp_switches
 
         closed = self._get_pp_attr("switch_b2b", "closed", True)
-
-        pgm_links = initialize_array(data_type="input", component_type="link", shape=len(pp_switches))
-        pgm_links["id"] = self._generate_ids("switch", pp_switches.index, name="bus_to_bus")
-        pgm_links["from_node"] = self._get_ids("bus", pp_switches["bus"])
-        pgm_links["to_node"] = self._get_ids("bus", pp_switches["element"])
-        pgm_links["from_status"] = closed
-        pgm_links["to_status"] = closed
-=======
-        # Create a table in pp_data for bus to bus switches and then access it to get the closed attribute. We do this
-        # so that we could later easily get the closed attribute, if we don't do this the attribute closed will be taken
-        # from all the switches, rather than from only bus to bus, that will result in an error.
-        self.pp_input_data["switch_b2b"] = pp_switches
 
         pgm_links = initialize_array(data_type="input", component_type="link", shape=len(pp_switches))
         pgm_links["id"] = self._generate_ids("switch", pp_switches.index, name="bus_to_bus")
         pgm_links["from_node"] = self._get_pgm_ids("bus", pp_switches["bus"])
         pgm_links["to_node"] = self._get_pgm_ids("bus", pp_switches["element"])
-        pgm_links["from_status"] = self._get_pp_attr("switch_b2b", "closed")
-        pgm_links["to_status"] = self._get_pp_attr("switch_b2b", "closed")
->>>>>>> 640689f8
+        pgm_links["from_status"] = closed
+        pgm_links["to_status"] = closed
 
         self.pgm_input_data["link"] = pgm_links
 
