# SPDX-FileCopyrightText: 2022 Contributors to the Power Grid Model project <dynamic.grid.calculation@alliander.com>
#
# SPDX-License-Identifier: MPL-2.0
"""
Panda Power Converter
"""
import math
import re
from functools import lru_cache
<<<<<<< HEAD
from typing import Dict, List, Mapping, Optional, Tuple, Union
=======
from typing import Dict, Mapping, Optional, Tuple, Union
>>>>>>> adc0fd4c

import numpy as np
import pandas as pd
from power_grid_model import Branch3Side, BranchSide, LoadGenType, initialize_array
from power_grid_model.data_types import Dataset

from power_grid_model_io.converters.base_converter import BaseConverter
from power_grid_model_io.data_types import ExtraInfoLookup
from power_grid_model_io.functions import get_winding

StdTypes = Mapping[str, Mapping[str, Mapping[str, Union[float, int, str]]]]
PandaPowerData = Mapping[str, pd.DataFrame]

CONNECTION_PATTERN_PP = re.compile(r"(Y|YN|D|Z|ZN)(y|yn|d|z|zn)\d*")
CONNECTION_PATTERN_PP_3WDG = re.compile(r"(Y|YN|D|Z|ZN)(y|yn|d|z|zn)(y|yn|d|z|zn)\d*")


# pylint: disable=too-many-instance-attributes
class PandaPowerConverter(BaseConverter[PandaPowerData]):
    """
    Panda Power Converter
    """

    __slots__ = ("_std_types", "pp_data", "pgm_data", "idx", "idx_lookup", "next_idx", "system_frequency")

    def __init__(self, std_types: Optional[StdTypes] = None, system_frequency: float = 50.0):
        super().__init__(source=None, destination=None)
        self._std_types: StdTypes = std_types if std_types is not None else {}
        self.system_frequency: float = system_frequency
        self.pp_data: PandaPowerData = {}
        self.pgm_data: Dataset = {}
<<<<<<< HEAD
        self.pp_output_data: PandaPowerData = {}
        self.pgm_output_data: Dataset = {}
        self.pgm_nodes_lookup: pd.DataFrame = pd.DataFrame()
        self.idx: Dict[str, pd.Series] = {}
        self.idx_lookup: Dict[str, pd.Series] = {}
=======
        self.idx: Dict[Tuple[str, Optional[str]], pd.Series] = {}
        self.idx_lookup: Dict[Tuple[str, Optional[str]], pd.Series] = {}
>>>>>>> adc0fd4c
        self.next_idx = 0

    def _parse_data(
        self, data: PandaPowerData, data_type: str, extra_info: Optional[ExtraInfoLookup] = None
    ) -> Dataset:

        # Clear pgm data
        self.pgm_data = {}
        self.idx_lookup = {}
        self.next_idx = 0

        # Set pandas data
        self.pp_data = data

        # Convert
        if data_type == "input":
            self._create_input_data()
        else:
            raise ValueError(f"Data type: '{data_type}' is not implemented")

        # Construct extra_info
        if extra_info is not None:
<<<<<<< HEAD
            for pp_table, indices in self.idx_lookup.items():
                for pgm_id, pp_idx in zip(indices.index, indices):
                    extra_info[pgm_id] = {"id_reference": {"table": pp_table, "index": pp_idx}}
=======
            for (pp_table, name), indices in self.idx_lookup.items():
                for pgm_idx, pp_idx in zip(indices.index, indices):
                    if name:
                        extra_info[pgm_idx] = {"id_reference": {"table": pp_table, "name": name, "index": pp_idx}}
                    else:
                        extra_info[pgm_idx] = {"id_reference": {"table": pp_table, "index": pp_idx}}
>>>>>>> adc0fd4c

        return self.pgm_data

    def _serialize_data(self, data: Dataset, extra_info: Optional[ExtraInfoLookup]) -> PandaPowerData:

        # If extra_info is supplied idx_lookup should be created accordingly
        if extra_info is not None:
            self._extra_info_to_idx_lookup(extra_info)

        # Clear pp data
        self.pgm_nodes_lookup = pd.DataFrame()
        self.pp_output_data = {}

        self.pgm_output_data = data

        # Convert
        self._create_output_data()

        return self.pp_output_data

    def _create_input_data(self):
        self._create_pgm_input_nodes()
        self._create_pgm_input_lines()
        self._create_pgm_input_sources()
        self._create_pgm_input_sym_loads()
        self._create_pgm_input_shunts()
        self._create_pgm_input_transformers()
        self._create_pgm_input_sym_gens()
        self._create_pgm_input_three_winding_transformers()
        self._create_pgm_input_links()

    def _extra_info_to_idx_lookup(self, extra_info: ExtraInfoLookup):
        self.idx = {}
        self.idx_lookup = {}
        pgm_to_pp_id: Dict[str, List[Tuple[int, int]]] = {}
        for pgm_idx, extra in extra_info.items():
            if "id_reference" not in extra:
                continue
            assert isinstance(extra["id_reference"], dict)
            pp_table = extra["id_reference"]["table"]
            pp_index = extra["id_reference"]["index"]
            if pp_table not in pgm_to_pp_id:
                pgm_to_pp_id[pp_table] = []
            pgm_to_pp_id[pp_table].append((pgm_idx, pp_index))
        for pp_table, table_pgm_to_pp_id in pgm_to_pp_id.items():
            pgm_ids, pp_indices = zip(*table_pgm_to_pp_id)
            self.idx[pp_table] = pd.Series(pgm_ids, index=pp_indices)
            self.idx_lookup[pp_table] = pd.Series(pp_indices, index=pgm_ids)

    def _create_output_data(self):

        # Many pp components store the voltage magnitude per unit and the voltage angle in degrees,
        # so let's create a global lookup table (indexed on the pgm ids)
        self.pgm_nodes_lookup = pd.DataFrame(
            [self.pgm_output_data["node"]["u_pu"], self.pgm_output_data["node"]["u_angle"] * 180.0 / math.pi],
            columns=["vm_pu", "u_degree"],
            index=self.pgm_output_data["node"]["id"],
        )

        self._pp_buses_output()
        self._pp_lines_output()
        self._pp_ext_grids_output()
        self._pp_loads_output()
        self._pp_shunts_output()
        self._pp_trafos_output()
        self._pp_sgens_output()
        self._pp_trafos3w_output()

    def _create_pgm_input_nodes(self):
        assert "node" not in self.pgm_data

        pp_busses = self.pp_data["bus"]

        if pp_busses.empty:
            return

        pgm_nodes = initialize_array(data_type="input", component_type="node", shape=len(pp_busses))
        pgm_nodes["id"] = self._generate_ids("bus", pp_busses.index)
        pgm_nodes["u_rated"] = self._get_pp_attr("bus", "vn_kv") * 1e3

        self.pgm_data["node"] = pgm_nodes

    def _create_pgm_input_lines(self):
        assert "line" not in self.pgm_data

        pp_lines = self.pp_data["line"]

        if pp_lines.empty:
            return

        switch_states = self.get_switch_states("line")

        pgm_lines = initialize_array(data_type="input", component_type="line", shape=len(pp_lines))
        pgm_lines["id"] = self._generate_ids("line", pp_lines.index)
        pgm_lines["from_node"] = self._get_ids("bus", pp_lines["from_bus"])
        pgm_lines["from_status"] = self._get_pp_attr("line", "in_service") & switch_states.iloc[0, :]
        pgm_lines["to_node"] = self._get_ids("bus", pp_lines["to_bus"])
        pgm_lines["to_status"] = self._get_pp_attr("line", "in_service") & switch_states.iloc[1, :]
        pgm_lines["r1"] = (
            self._get_pp_attr("line", "r_ohm_per_km")
            * self._get_pp_attr("line", "length_km")
            / self._get_pp_attr("line", "parallel")
        )
        pgm_lines["x1"] = (
            self._get_pp_attr("line", "x_ohm_per_km")
            * self._get_pp_attr("line", "length_km")
            / self._get_pp_attr("line", "parallel")
        )
        pgm_lines["c1"] = (
            self._get_pp_attr("line", "c_nf_per_km")
            * self._get_pp_attr("line", "length_km")
            * self._get_pp_attr("line", "parallel")
            * 1e-9
        )
        # The formula for tan1 = R_1 / Xc_1 = (g * 1e-6) / (2 * pi * f * c * 1e-9) = g / (2 * pi * f * c * 1e-3)
        pgm_lines["tan1"] = (
            self._get_pp_attr("line", "g_us_per_km")
            / self._get_pp_attr("line", "c_nf_per_km")
            / (2 * np.pi * self.system_frequency * 1e-3)
        )
        pgm_lines["i_n"] = (
            (self._get_pp_attr("line", "max_i_ka") * 1e3)
            * self._get_pp_attr("line", "df")
            * self._get_pp_attr("line", "parallel")
        )

        self.pgm_data["line"] = pgm_lines

    def _create_pgm_input_sources(self):
        assert "source" not in self.pgm_data

        pp_ext_grid = self.pp_data["ext_grid"]

        if pp_ext_grid.empty:
            return

        pgm_sources = initialize_array(data_type="input", component_type="source", shape=len(pp_ext_grid))
        pgm_sources["id"] = self._generate_ids("ext_grid", pp_ext_grid.index)
        pgm_sources["node"] = self._get_ids("bus", pp_ext_grid["bus"])
        pgm_sources["status"] = self._get_pp_attr("ext_grid", "in_service")
        pgm_sources["u_ref"] = self._get_pp_attr("ext_grid", "vm_pu")
        pgm_sources["rx_ratio"] = self._get_pp_attr("ext_grid", "rx_max")
        pgm_sources["u_ref_angle"] = self._get_pp_attr("ext_grid", "va_degree") * (np.pi / 180)
        pgm_sources["sk"] = self._get_pp_attr("ext_grid", "s_sc_max_mva", np.nan) * 1e6

        self.pgm_data["source"] = pgm_sources

    def _create_pgm_input_shunts(self):
        assert "shunt" not in self.pgm_data

        pp_shunts = self.pp_data["shunt"]

        if pp_shunts.empty:
            return

        vn_kv_2 = self._get_pp_attr("shunt", "vn_kv") * self._get_pp_attr("shunt", "vn_kv")

        pgm_shunts = initialize_array(data_type="input", component_type="shunt", shape=len(pp_shunts))
        pgm_shunts["id"] = self._generate_ids("shunt", pp_shunts.index)
        pgm_shunts["node"] = self._get_ids("bus", pp_shunts["bus"])
        pgm_shunts["status"] = self._get_pp_attr("shunt", "in_service")
        pgm_shunts["g1"] = self._get_pp_attr("shunt", "p_mw") * self._get_pp_attr("shunt", "step") / vn_kv_2
        pgm_shunts["b1"] = -(self._get_pp_attr("shunt", "q_mvar") * self._get_pp_attr("shunt", "step")) / vn_kv_2

        self.pgm_data["shunt"] = pgm_shunts

    def _create_pgm_input_sym_gens(self):
        assert "sym_gen" not in self.pgm_data

        pp_sgens = self.pp_data["sgen"]

        if pp_sgens.empty:
            return

        pgm_sym_gens = initialize_array(data_type="input", component_type="sym_gen", shape=len(pp_sgens))
        pgm_sym_gens["id"] = self._generate_ids("sgen", pp_sgens.index)
        pgm_sym_gens["node"] = self._get_ids("bus", pp_sgens["bus"])
        pgm_sym_gens["status"] = self._get_pp_attr("sgen", "in_service")
        pgm_sym_gens["p_specified"] = self._get_pp_attr("sgen", "p_mw") * 1e6 * self._get_pp_attr("sgen", "scaling")
        pgm_sym_gens["q_specified"] = self._get_pp_attr("sgen", "q_mvar") * 1e6 * self._get_pp_attr("sgen", "scaling")
        pgm_sym_gens["type"] = LoadGenType.const_power

        self.pgm_data["sym_gen"] = pgm_sym_gens

    def _create_pgm_input_sym_loads(self):
        assert "sym_load" not in self.pgm_data

        pp_loads = self.pp_data["load"]

        if pp_loads.empty:
            return

        n_loads = len(pp_loads)

        pgm_sym_loads = initialize_array(data_type="input", component_type="sym_load", shape=3 * n_loads)

        const_i_multiplier = (
            self._get_pp_attr("load", "const_i_percent") * self._get_pp_attr("load", "scaling") * (1e-2 * 1e6)
        )
        const_z_multiplier = (
            self._get_pp_attr("load", "const_z_percent") * self._get_pp_attr("load", "scaling") * (1e-2 * 1e6)
        )
        const_p_multiplier = (1e6 - const_i_multiplier - const_z_multiplier) * pp_loads["scaling"]

        pgm_sym_loads["id"][:n_loads] = self._generate_ids("load", pp_loads.index, name="const_power")
        pgm_sym_loads["node"][:n_loads] = self._get_ids("bus", pp_loads["bus"])
        pgm_sym_loads["status"][:n_loads] = self._get_pp_attr("load", "in_service")
        pgm_sym_loads["type"][:n_loads] = LoadGenType.const_power
        pgm_sym_loads["p_specified"][:n_loads] = const_p_multiplier * self._get_pp_attr("load", "p_mw")
        pgm_sym_loads["q_specified"][:n_loads] = const_p_multiplier * self._get_pp_attr("load", "q_mvar")

        pgm_sym_loads["id"][n_loads : 2 * n_loads] = self._generate_ids("load", pp_loads.index, name="const_impedance")
        pgm_sym_loads["node"][n_loads : 2 * n_loads] = self._get_ids("bus", pp_loads["bus"])
        pgm_sym_loads["status"][n_loads : 2 * n_loads] = self._get_pp_attr("load", "in_service")
        pgm_sym_loads["type"][n_loads : 2 * n_loads] = LoadGenType.const_impedance
        pgm_sym_loads["p_specified"][n_loads : 2 * n_loads] = const_z_multiplier * self._get_pp_attr("load", "p_mw")
        pgm_sym_loads["q_specified"][n_loads : 2 * n_loads] = const_z_multiplier * self._get_pp_attr("load", "q_mvar")

        pgm_sym_loads["id"][-n_loads:] = self._generate_ids("load", pp_loads.index, name="const_current")
        pgm_sym_loads["node"][-n_loads:] = self._get_ids("bus", pp_loads["bus"])
        pgm_sym_loads["status"][-n_loads:] = self._get_pp_attr("load", "in_service")
        pgm_sym_loads["type"][-n_loads:] = LoadGenType.const_current
        pgm_sym_loads["p_specified"][-n_loads:] = const_i_multiplier * self._get_pp_attr("load", "p_mw")
        pgm_sym_loads["q_specified"][-n_loads:] = const_i_multiplier * self._get_pp_attr("load", "q_mvar")

        self.pgm_data["sym_load"] = pgm_sym_loads

    def _create_pgm_input_transformers(self):
        assert "transformer" not in self.pgm_data

        pp_trafo = self.pp_data["trafo"]

        if pp_trafo.empty:
            return

        switch_states = self.get_switch_states("trafo")
        winding_types = self.get_trafo_winding_types()

        pgm_transformers = initialize_array(data_type="input", component_type="transformer", shape=len(pp_trafo))
        pgm_transformers["id"] = self._generate_ids("trafo", pp_trafo.index)
        pgm_transformers["from_node"] = self._get_ids("bus", pp_trafo["hv_bus"])
        pgm_transformers["from_status"] = self._get_pp_attr("trafo", "in_service") & switch_states.iloc[0, :]
        pgm_transformers["to_node"] = self._get_ids("bus", pp_trafo["lv_bus"])
        pgm_transformers["to_status"] = self._get_pp_attr("trafo", "in_service") & switch_states.iloc[1, :]
        pgm_transformers["u1"] = self._get_pp_attr("trafo", "vn_hv_kv") * 1e3
        pgm_transformers["u2"] = self._get_pp_attr("trafo", "vn_lv_kv") * 1e3
        pgm_transformers["sn"] = self._get_pp_attr("trafo", "sn_mva") * self._get_pp_attr("trafo", "parallel") * 1e6
        pgm_transformers["uk"] = self._get_pp_attr("trafo", "vk_percent") * 1e-2
        pgm_transformers["pk"] = (
            self._get_pp_attr("trafo", "vkr_percent")
            * self._get_pp_attr("trafo", "sn_mva")
            * self._get_pp_attr("trafo", "parallel")
            * (1e6 * 1e-2)
        )
        pgm_transformers["i0"] = self._get_pp_attr("trafo", "i0_percent") * 1e-2
        pgm_transformers["p0"] = self._get_pp_attr("trafo", "pfe_kw") * self._get_pp_attr("trafo", "parallel") * 1e3
        pgm_transformers["winding_from"] = winding_types["winding_from"]
        pgm_transformers["winding_to"] = winding_types["winding_to"]
        pgm_transformers["clock"] = round(self._get_pp_attr("trafo", "shift_degree") / 30) % 12
        pgm_transformers["tap_pos"] = self._get_pp_attr("trafo", "tap_pos")
        pgm_transformers["tap_side"] = self._get_transformer_tap_side(pp_trafo["tap_side"])
        pgm_transformers["tap_min"] = self._get_pp_attr("trafo", "tap_min")
        pgm_transformers["tap_max"] = self._get_pp_attr("trafo", "tap_max")
        pgm_transformers["tap_nom"] = self._get_pp_attr("trafo", "tap_neutral")
        pgm_transformers["tap_size"] = self._get_tap_size(pp_trafo)

        self.pgm_data["transformer"] = pgm_transformers

    def _create_pgm_input_three_winding_transformers(self):
        assert "three_winding_transformer" not in self.pgm_data

        pp_trafo3w = self.pp_data["trafo3w"]

        if pp_trafo3w.empty:
            return

        sn_hv_mva = self._get_pp_attr("trafo3w", "sn_hv_mva")
        sn_mv_mva = self._get_pp_attr("trafo3w", "sn_mv_mva")
        sn_lv_mva = self._get_pp_attr("trafo3w", "sn_lv_mva")

        switch_states = self.get_trafo3w_switch_states(pp_trafo3w)
        winding_type = self.get_trafo3w_winding_types()

        pgm_3wtransformers = initialize_array(
            data_type="input", component_type="three_winding_transformer", shape=len(pp_trafo3w)
        )
        pgm_3wtransformers["id"] = self._generate_ids("trafo3w", pp_trafo3w.index)
        pgm_3wtransformers["node_1"] = self._get_ids("bus", pp_trafo3w["hv_bus"])
        pgm_3wtransformers["node_2"] = self._get_ids("bus", pp_trafo3w["mv_bus"])
        pgm_3wtransformers["node_3"] = self._get_ids("bus", pp_trafo3w["lv_bus"])
        pgm_3wtransformers["status_1"] = self._get_pp_attr("trafo3w", "in_service") & switch_states.iloc[0, :]
        pgm_3wtransformers["status_2"] = self._get_pp_attr("trafo3w", "in_service") & switch_states.iloc[1, :]
        pgm_3wtransformers["status_3"] = self._get_pp_attr("trafo3w", "in_service") & switch_states.iloc[2, :]
        pgm_3wtransformers["u1"] = self._get_pp_attr("trafo3w", "vn_hv_kv") * 1e3
        pgm_3wtransformers["u2"] = self._get_pp_attr("trafo3w", "vn_mv_kv") * 1e3
        pgm_3wtransformers["u3"] = self._get_pp_attr("trafo3w", "vn_lv_kv") * 1e3
        pgm_3wtransformers["sn_1"] = self._get_pp_attr("trafo3w", "sn_hv_mva") * 1e6
        pgm_3wtransformers["sn_2"] = self._get_pp_attr("trafo3w", "sn_mv_mva") * 1e6
        pgm_3wtransformers["sn_3"] = self._get_pp_attr("trafo3w", "sn_lv_mva") * 1e6
        pgm_3wtransformers["uk_12"] = self._get_pp_attr("trafo3w", "vk_hv_percent") * 1e-2
        pgm_3wtransformers["uk_13"] = self._get_pp_attr("trafo3w", "vk_lv_percent") * 1e-2
        pgm_3wtransformers["uk_23"] = self._get_pp_attr("trafo3w", "vk_mv_percent") * 1e-2

        pgm_3wtransformers["pk_12"] = (
            self._get_pp_attr("trafo3w", "vkr_hv_percent") * np.minimum(sn_hv_mva, sn_mv_mva) * (1e-2 * 1e6)
        )

        pgm_3wtransformers["pk_13"] = (
            self._get_pp_attr("trafo3w", "vkr_lv_percent") * np.minimum(sn_hv_mva, sn_lv_mva) * (1e-2 * 1e6)
        )

        pgm_3wtransformers["pk_23"] = (
            self._get_pp_attr("trafo3w", "vkr_mv_percent") * np.minimum(sn_mv_mva, sn_lv_mva) * (1e-2 * 1e6)
        )

        pgm_3wtransformers["i0"] = self._get_pp_attr("trafo3w", "i0_percent") * 1e-2
        pgm_3wtransformers["p0"] = self._get_pp_attr("trafo3w", "pfe_kw") * 1e3
        pgm_3wtransformers["winding_1"] = winding_type["winding_1"]
        pgm_3wtransformers["winding_2"] = winding_type["winding_2"]
        pgm_3wtransformers["winding_3"] = winding_type["winding_3"]
        pgm_3wtransformers["clock_12"] = round(self._get_pp_attr("trafo3w", "shift_mv_degree") / 30.0) % 12
        pgm_3wtransformers["clock_13"] = round(self._get_pp_attr("trafo3w", "shift_lv_degree") / 30.0) % 12
        pgm_3wtransformers["tap_pos"] = self._get_pp_attr("trafo3w", "tap_pos")
        pgm_3wtransformers["tap_side"] = self._get_3wtransformer_tap_side(
            pd.Series(self._get_pp_attr("trafo3w", "tap_side"))
        )
        pgm_3wtransformers["tap_min"] = self._get_pp_attr("trafo3w", "tap_min")
        pgm_3wtransformers["tap_max"] = self._get_pp_attr("trafo3w", "tap_max")
        pgm_3wtransformers["tap_nom"] = self._get_pp_attr("trafo3w", "tap_neutral")
        pgm_3wtransformers["tap_size"] = self._get_3wtransformer_tap_size(pp_trafo3w)

        self.pgm_data["three_winding_transformer"] = pgm_3wtransformers

    def _create_pgm_input_links(self):
        assert "link" not in self.pgm_data

        pp_switches = self.pp_data["switch"]

        if pp_switches.empty:
            return

        pp_switches = pp_switches[
            self._get_pp_attr("switch", "et") == "b"
        ]  # This should take all the switches which are b2b

        self.pp_data["switch_b2b"] = pp_switches  # Create a table in pp_data for bus to bus switches and then access
        # it to get the closed attribute. We do this so that we could later easily get the closed attribute,
        # if we don't do this the attribute closed will be taken from all the switches, rather than from only bus to
        # bus, that will result in an error

        pgm_links = initialize_array(data_type="input", component_type="link", shape=len(pp_switches))
        pgm_links["id"] = self._generate_ids("switch", pp_switches.index, name="bus_to_bus")
        pgm_links["from_node"] = self._get_ids("bus", pp_switches["bus"])
        pgm_links["to_node"] = self._get_ids("bus", pp_switches["element"])
        pgm_links["from_status"] = self._get_pp_attr("switch_b2b", "closed")
        pgm_links["to_status"] = self._get_pp_attr("switch_b2b", "closed")

        self.pgm_data["link"] = pgm_links

<<<<<<< HEAD
    def _pp_buses_output(self):
        assert "bus" not in self.pp_output_data

        pgm_nodes = self.pgm_output_data["node"]

        pp_output_buses = pd.DataFrame(
            columns=["vm_pu", "va_degree", "p_mw", "q_mvar"],
            index=self._get_pp_ids("bus", pgm_nodes["id"]),
        )

        pp_output_buses["vm_pu"] = self.pgm_nodes_lookup["u_pu"]  # u_pu
        pp_output_buses["va_degree"] = self.pgm_nodes_lookup["u_degree"]  # u_angle * 180 / pi

        # p_to, p_from, q_to and q_from connected to the bus have to be summed up
        self._pp_buses_output__accumulate_power(pp_output_buses)

        self.pp_output_data["bus"] = pp_output_buses

    def _pp_buses_output__accumulate_power(self, pp_output_buses: pd.DataFrame):
        """
        For each node, we need to accumulate the power for all connected branches and branch3s
        """

        # Let's define all the components and sides where nodes can be connected
        component_sides = {
            "line": [("from_node", "p_from", "q_from"), ("to_node", "p_to", "q_to")],
            "link": [("from_node", "p_from", "q_from"), ("to_node", "p_to", "q_to")],
            "transformer": [("from_node", "p_from", "q_from"), ("to_node", "p_to", "q_to")],
            "three_winding_transformer": [("node_1", "p_1", "q_1"), ("node_2", "p_2", "q_2"), ("node_3", "p_3", "q_3")],
        }

        # Set the initial powers to zero
        pp_output_buses["p_mw"] = 0.0
        pp_output_buses["q_mvar"] = 0.0

        # Now loop over all components, skipping the components that don't exist or don't contain data
        for component, sides in component_sides.items():
            if component not in self.pgm_output_data or self.pgm_output_data[component].size == 0:
                continue

            if component not in self.pgm_data:
                raise KeyError(f"PGM input_data is needed to accumulate output for {component}s.")

            for node_col, p_col, q_col in sides:
                # Select the columns that we are going to use
                component_data = pd.DataFrame(
                    zip(
                        self.pgm_data[component][node_col],
                        self.pgm_output_data[component][p_col],
                        self.pgm_output_data[component][q_col],
                    ),
                    columns=[node_col, p_col, q_col],
                )

                # Accumulate the powers and index by panda power bus index
                accumulated_data = component_data.groupby(node_col).sum()
                accumulated_data.index = self._get_pp_ids("bus", pd.Series(accumulated_data.index))

                # We might not have power data for each pp bus, so select only the indexes for which data is available
                idx = pp_output_buses.index.intersection(accumulated_data.index)

                # Now add the active and reactive powers to the pp busses
                # Note that the units are incorrect; for efficiency, unit conversions will be applied at the end.
                pp_output_buses.loc[idx, "p_mw"] += accumulated_data[p_col]
                pp_output_buses.loc[idx, "q_mvar"] += accumulated_data[q_col]

        # Finally apply the unit conversion (W -> MW and VAR -> MVAR)
        pp_output_buses["p_mw"] /= 1e6
        pp_output_buses["q_mvar"] /= 1e6

    def _pp_lines_output(self):
        assert "line" not in self.pp_output_data
        assert "line" in self.pgm_data

        pgm_input_lines = self.pgm_data["line"]
        pgm_output_lines = self.pgm_output_data["line"]

        pp_output_lines = pd.DataFrame(
            columns=[
                "p_from_mw",
                "q_from_mvar",
                "p_to_mw",
                "q_to_mvar",
                "pl_mw",
                "ql_mvar",
                "i_from_ka",
                "i_to_ka",
                "i_ka",
                "vm_from_pu",
                "vm_to_pu",
                "va_from_degree",
                "va_to_degree",
                "loading_percent",
            ],
            index=self._get_pp_ids("line", pgm_output_lines["id"]),
        )

        from_nodes = self.pgm_nodes_lookup[pgm_input_lines["from_node"]]
        to_nodes = self.pgm_nodes_lookup[pgm_input_lines["to_node"]]

        pp_output_lines["p_from_mw"] = pgm_output_lines["p_from"] * 1e-6  # p_from * 1e6
        pp_output_lines["q_from_mvar"] = pgm_output_lines["q_from"] * 1e-6  # q_from
        pp_output_lines["p_to_mw"] = pgm_output_lines["p_to"] * 1e-6  # p_to
        pp_output_lines["q_to_mvar"] = pgm_output_lines["q_to"] * 1e-6  # q_to
        pp_output_lines["pl_mw"] = (pgm_output_lines["p_from"] + pgm_output_lines["p_to"]) * 1e-6  # p_from + p_to
        pp_output_lines["ql_mvar"] = (pgm_output_lines["q_from"] + pgm_output_lines["q_to"]) * 1e-6  # q_from + q_to
        pp_output_lines["i_from_ka"] = pgm_output_lines["i_from"] * 1e-3  # i_from
        pp_output_lines["i_to_ka"] = pgm_output_lines["i_to"] * 1e-3  # i_to
        pp_output_lines["i_ka"] = pgm_output_lines[["i_from", "i_to"]].max(axis=1) * 1e-3  # max(i_from, i_to)
        pp_output_lines["vm_from_pu"] = from_nodes["u_pu"]  # u_pu of the bus that is at from_node
        pp_output_lines["vm_to_pu"] = to_nodes["u_pu"]  # u_pu of the bus that is at to_node
        pp_output_lines["va_from_degree"] = from_nodes["u_angle_deg"]  # u_angle * 180 / pi at the from_bus
        pp_output_lines["va_to_degree"] = to_nodes["u_angle_deg"]  # u_angle * 180 / pi at the to_bus
        pp_output_lines["loading_percent"] = pgm_output_lines["loading"] * 1e2  # loading * 100

        self.pp_output_data["line"] = pp_output_lines

    def _pp_ext_grids_output(self):
        assert "ext_grid" not in self.pp_output_data
        assert "source" in self.pgm_data

        pgm_output_sources = self.pgm_output_data["source"]

        pp_output_ext_grids = pd.DataFrame(
            columns=["p_mw", "q_mvar"], index=self._get_pp_ids("source", pgm_output_sources["id"])
        )
        pp_output_ext_grids["p_mw"] = pgm_output_sources["p"] * 1e-6
        pp_output_ext_grids["q_mvar"] = pgm_output_sources["q"] * 1e-6

        self.pp_output_data["ext_grid"] = pp_output_ext_grids

    def _pp_shunts_output(self):
        assert "shunt" not in self.pp_output_data
        assert "shunt" in self.pgm_data

        pgm_input_shunts = self.pgm_data["shunt"]

        pgm_output_shunts = self.pgm_output_data["shunt"]

        at_nodes = self.pgm_nodes_lookup[pgm_input_shunts["node"]]

        pp_output_shunts = pd.DataFrame(
            columns=["p_mw", "q_mvar", "vm_pu"], index=self._get_pp_ids("shunt", pgm_output_shunts["id"])
        )
        pp_output_shunts["p_mw"] = pgm_output_shunts["p"] * 1e-6  # p
        pp_output_shunts["q_mvar"] = pgm_output_shunts["q"] * 1e-6  # q
        pp_output_shunts["vm_pu"] = at_nodes["u_pu"]  # u_pu at the bus at node

        self.pp_output_data["shunt"] = pp_output_shunts

    def _pp_sgens_output(self):
        assert "sgen" not in self.pp_output_data
        assert "sym_gen" in self.pgm_data

        pgm_input_sym_gens = self.pgm_data["sym_gen"]

        pgm_output_sym_gens = self.pgm_output_data["sym_gen"]

        at_nodes = self.pgm_nodes_lookup[pgm_input_sym_gens["node"]]

        pp_output_sgens = pd.DataFrame(
            columns=["p_mw", "q_mvar", "vm_pu"], index=self._get_pp_ids("sym_gen", pgm_output_sym_gens["id"])
        )
        pp_output_sgens["p_mw"] = pgm_output_sym_gens["p"] * 1e6  # p
        pp_output_sgens["q_mvar"] = pgm_output_sym_gens["q"] * 1e6  # q
        pp_output_sgens["vm_pu"] = at_nodes["u_pu"]  # u_pu at the bus at node

        self.pp_output_data["sgen"] = pp_output_sgens

    def _pp_trafos_output(self):
        assert "trafo" not in self.pp_output_data
        assert "transformer" in self.pgm_data

        pgm_input_transformers = self.pgm_data["transformer"]

        pgm_output_transformers = self.pgm_output_data["transformer"]

        from_nodes = self.pgm_nodes_lookup[pgm_input_transformers["from_node"]]
        to_nodes = self.pgm_nodes_lookup[pgm_input_transformers["to_node"]]

        pp_output_trafos = pd.DataFrame(
            columns=[
                "p_hv_mw",
                "q_hv_mvar",
                "p_lv_mw",
                "q_lv_mvar",
                "pl_mw",
                "ql_mvar",
                "i_hv_ka",
                "i_lv_ka",
                "vm_hv_pu",
                "vm_lv_pu",
                "va_hv_degree",
                "va_lv_degree",
                "loading_percent",
            ],
            index=self._get_pp_ids("transformer", pgm_output_transformers["id"]),
        )
        pp_output_trafos["p_hv_mw"] = pgm_output_transformers["p_from"] * 1e-6  # p_from
        pp_output_trafos["q_hv_mvar"] = pgm_output_transformers["q_from"] * 1e-6  # q_from
        pp_output_trafos["p_lv_mw"] = pgm_output_transformers["p_to"] * 1e-6  # p_to
        pp_output_trafos["q_lv_mvar"] = pgm_output_transformers["q_to"] * 1e-6  # q_to
        pp_output_trafos["pl_mw"] = (pgm_output_transformers["p_from"] + pgm_output_transformers["p_to"]) * 1e-6
        # p_from + p_to
        pp_output_trafos["ql_mvar"] = (pgm_output_transformers["q_from"] + pgm_output_transformers["q_to"]) * 1e-6
        # q_from + q_to
        pp_output_trafos["i_hv_ka"] = pgm_output_transformers["i_from"] * 1e-3  # i_from
        pp_output_trafos["i_lv_ka"] = pgm_output_transformers["i_to"] * 1e-3  # i_to
        pp_output_trafos["vm_hv_pu"] = from_nodes["u_pu"]  # voltage at the bus at the from_node
        pp_output_trafos["vm_lv_pu"] = to_nodes["u_pu"]  # voltage at the bus at the to_node
        pp_output_trafos["va_hv_degree"] = from_nodes["u_angle"]  # u_angle at bus at the from_node
        pp_output_trafos["va_lv_degree"] = to_nodes["u_angle"]  # u_angle at bus at the to_node
        pp_output_trafos["loading_percent"] = pgm_output_transformers["loading"] * 1e2  # loading * 100

        self.pp_output_data["trafo"] = pp_output_trafos

    def _pp_trafos3w_output(self):
        assert "trafo3w" not in self.pp_output_data
        assert "three_winding_transformer" in self.pgm_data

        pgm_input_transformers3w = self.pgm_data["three_winding_transformer"]

        pgm_output_transformers3w = self.pgm_output_data["three_winding_transformer"]

        nodes_1 = self.pgm_nodes_lookup[pgm_input_transformers3w["node_1"]]
        nodes_2 = self.pgm_nodes_lookup[pgm_input_transformers3w["node_2"]]
        nodes_3 = self.pgm_nodes_lookup[pgm_input_transformers3w["node_3"]]

        pp_output_trafos3w = pd.DataFrame(
            columns=[
                "p_hv_mw",
                "q_hv_mvar",
                "p_mv_mw",
                "q_mv_mvar",
                "p_lv_mw",
                "q_lv_mvar",
                "pl_mw",
                "ql_mvar",
                "i_hv_ka",
                "i_mv_ka",
                "i_lv_ka",
                "vm_hv_pu",
                "vm_mv_pu",
                "vm_lv_pu",
                "va_hv_degree",
                "va_mv_degree",
                "va_lv_degree",
                "loading_percent",
            ],
            index=self._get_pp_ids("three_winding_transformer", pgm_output_transformers3w["id"]),
        )

        pp_output_trafos3w["p_hv_mw"] = pgm_output_transformers3w["p_1"] * 1e-6  # p_1
        pp_output_trafos3w["q_hv_mvar"] = pgm_output_transformers3w["q_1"] * 1e-6  # q_1
        pp_output_trafos3w["p_mv_mw"] = pgm_output_transformers3w["p_2"] * 1e-6  # p_2
        pp_output_trafos3w["q_mv_mvar"] = pgm_output_transformers3w["q_2"] * 1e-6  # q_2
        pp_output_trafos3w["p_lv_mw"] = pgm_output_transformers3w["p_3"] * 1e-6  # p_3
        pp_output_trafos3w["q_lv_mvar"] = pgm_output_transformers3w["q_e"] * 1e-6  # q_3
        pp_output_trafos3w["pl_mw"] = (
            pgm_output_transformers3w["p_1"] + pgm_output_transformers3w["p_2"] + pgm_output_transformers3w["p_3"]
        ) * 1e-6  # p_1 + p_2 + p_3
        pp_output_trafos3w["ql_mvar"] = (
            pgm_output_transformers3w["p_1"] + pgm_output_transformers3w["p_2"] + pgm_output_transformers3w["p_3"]
        ) * 1e-6  # q_1 + q_2 + q_3
        pp_output_trafos3w["i_hv_ka"] = pgm_output_transformers3w["i_1"] * 1e-3  # i_1
        pp_output_trafos3w["i_mv_ka"] = pgm_output_transformers3w["i_2"] * 1e-3  # i_2
        pp_output_trafos3w["i_lv_ka"] = pgm_output_transformers3w["i_3"] * 1e-3  # i_3
        pp_output_trafos3w["vm_hv_pu"] = nodes_1["u_pu"]  # voltage at the bus at the node_1
        pp_output_trafos3w["vm_mv_pu"] = nodes_2["u_pu"]  # voltage at the bus at the node_2
        pp_output_trafos3w["vm_lv_pu"] = nodes_3["u_pu"]  # voltage at the bus at the node_3
        pp_output_trafos3w["va_hv_degree"] = nodes_1["u_angle"]  # u_angle at bus at the node_1
        pp_output_trafos3w["va_mv_degree"] = nodes_2["u_angle"]  # u_angle at bus at the node_2
        pp_output_trafos3w["va_lv_degree"] = nodes_3["u_angle"]  # u_angle at bus at the node_3
        pp_output_trafos3w["loading_percent"] = pgm_output_transformers3w["loading"] * 1e2  # loading * 100

        self.pp_output_data["trafo3w"] = pp_output_trafos3w

    def _pp_loads_output(self):
        pass
        # assert "load" not in self.pp_output_data
        # assert "sym_load" in self.pgm_data
        #
        # pgm_input_loads = self.pgm_data["sym_load"]
        # # load_len =
        #
        # pp_output_loads = pd.DataFrame(columns=["p_mw", "q_mvar"])

        # pp_output_loads["p_mw"] =

        # total_loads = len()
        # pgm_data["sym_load"]
        # sym_load_p_id = self._get_pp_ids("sym_load_const_power", total_loads/3)
        # sym_load_p = sym_load[]
        # sym_load_z_id = self._get_pp_ids("sym_load_const_impedance", total_loads[])

    def _generate_ids(self, pp_table: str, pp_idx: pd.Index) -> np.arange:
        assert pp_table not in self.idx_lookup
=======
    def _generate_ids(self, pp_table: str, pp_idx: pd.Index, name: Optional[str] = None) -> np.arange:
        key = (pp_table, name)
        assert key not in self.idx_lookup
>>>>>>> adc0fd4c
        n_objects = len(pp_idx)
        pgm_idx = np.arange(start=self.next_idx, stop=self.next_idx + n_objects, dtype=np.int32)
        self.idx[key] = pd.Series(pgm_idx, index=pp_idx)
        self.idx_lookup[key] = pd.Series(pp_idx, index=pgm_idx)
        self.next_idx += n_objects
        return pgm_idx

    def _get_ids(self, pp_table: str, pp_idx: pd.Series, name: Optional[str] = None) -> pd.Series:
        key = (pp_table, name)
        if key not in self.idx:
            raise KeyError(f"No indexes have been created for '{pp_table}' (name={name})!")
        return self.idx[key][pp_idx]

    def _get_pp_ids(self, pp_table: str, pgm_idx: pd.Series) -> pd.Series:
        if pp_table not in self.idx_lookup:
            raise KeyError(f"No indexes have been created for '{pp_table}'!")
        return self.idx_lookup[pp_table][pgm_idx]

    @staticmethod
    def _get_tap_size(pp_trafo: pd.DataFrame) -> np.ndarray:
        tap_side_hv = np.array(pp_trafo["tap_side"] == "hv")
        tap_side_lv = np.array(pp_trafo["tap_side"] == "lv")
        tap_step_multiplier = pp_trafo["tap_step_percent"] * (1e-2 * 1e3)

        tap_size = np.empty(shape=len(pp_trafo), dtype=np.float64)
        tap_size[tap_side_hv] = tap_step_multiplier[tap_side_hv] * pp_trafo["vn_hv_kv"][tap_side_hv]
        tap_size[tap_side_lv] = tap_step_multiplier[tap_side_lv] * pp_trafo["vn_lv_kv"][tap_side_lv]

        return tap_size

    @staticmethod
    def _get_transformer_tap_side(tap_side: pd.Series) -> np.ndarray:
        new_tap_side = np.array(tap_side)
        new_tap_side[new_tap_side == "hv"] = BranchSide.from_side
        new_tap_side[new_tap_side == "lv"] = BranchSide.to_side

        return new_tap_side

    @staticmethod
    def _get_3wtransformer_tap_side(tap_side: pd.Series) -> np.ndarray:
        new_tap_side = np.array(tap_side)
        new_tap_side[new_tap_side == "hv"] = Branch3Side.side_1
        new_tap_side[new_tap_side == "mv"] = Branch3Side.side_2
        new_tap_side[new_tap_side == "lv"] = Branch3Side.side_3

        return new_tap_side

    @staticmethod
    def _get_3wtransformer_tap_size(pp_3wtrafo: pd.DataFrame) -> np.ndarray:
        tap_side_hv = np.array(pp_3wtrafo["tap_side"] == "hv")
        tap_side_mv = np.array(pp_3wtrafo["tap_side"] == "mv")
        tap_side_lv = np.array(pp_3wtrafo["tap_side"] == "lv")

        tap_step_multiplier = pp_3wtrafo["tap_step_percent"] * (1e-2 * 1e3)

        tap_size = np.empty(shape=len(pp_3wtrafo), dtype=np.float64)
        tap_size[tap_side_hv] = tap_step_multiplier[tap_side_hv] * pp_3wtrafo["vn_hv_kv"][tap_side_hv]
        tap_size[tap_side_mv] = tap_step_multiplier[tap_side_mv] * pp_3wtrafo["vn_mv_kv"][tap_side_mv]
        tap_size[tap_side_lv] = tap_step_multiplier[tap_side_lv] * pp_3wtrafo["vn_lv_kv"][tap_side_lv]

        return tap_size

    @staticmethod
    def get_individual_switch_states(component: pd.DataFrame, switches: pd.DataFrame, bus: str) -> pd.Series:
        """
        Return the state of individual switch. Can be open or closed.
        """
        switch_state = (
            component[["index", bus]]
            .merge(
                switches,
                how="left",
                left_on=["index", bus],
                right_on=["element", "bus"],
            )
            .fillna(True)
            .set_index(component.index)
        )

        return switch_state["closed"]

    def get_switch_states(self, pp_table: str) -> pd.DataFrame:
        """
        Return switch states of either lines or transformers
        """
        if pp_table == "line":
            element_type = "l"
            bus1 = "from_bus"
            bus2 = "to_bus"
        else:
            element_type = "t"
            bus1 = "hv_bus"
            bus2 = "lv_bus"

        component = self.pp_data[pp_table]
        component["index"] = component.index

        # Select the appropriate switches and columns
        pp_switches = self.pp_data["switch"]
        pp_switches = pp_switches[pp_switches["et"] == element_type]
        pp_switches = pp_switches[["element", "bus", "closed"]]

        pp_from_switches = self.get_individual_switch_states(component, pp_switches, bus1)
        pp_to_switches = self.get_individual_switch_states(component, pp_switches, bus2)

        return pd.DataFrame(data=(pp_from_switches, pp_to_switches))

    def get_trafo3w_switch_states(self, component: pd.DataFrame) -> pd.DataFrame:
        """
        Return switch states of three winding transformer
        """
        element_type = "t3"
        bus1 = "hv_bus"
        bus2 = "mv_bus"
        bus3 = "lv_bus"
        component["index"] = component.index

        # Select the appropriate switches and columns
        pp_switches = self.pp_data["switch"]
        pp_switches = pp_switches[pp_switches["et"] == element_type]
        pp_switches = pp_switches[["element", "bus", "closed"]]

        # Join the switches with the three winding trafo three times, for the hv_bus, mv_bus and once for the lv_bus
        pp_1_switches = self.get_individual_switch_states(component, pp_switches, bus1)
        pp_2_switches = self.get_individual_switch_states(component, pp_switches, bus2)
        pp_3_switches = self.get_individual_switch_states(component, pp_switches, bus3)

        return pd.DataFrame((pp_1_switches, pp_2_switches, pp_3_switches))

    def get_trafo_winding_types(self) -> pd.DataFrame:
        """
        Return the from and to winding type
        """

        @lru_cache
        def vector_group_to_winding_types(vector_group: str) -> pd.Series:
            match = CONNECTION_PATTERN_PP.fullmatch(vector_group)
            if not match:
                raise ValueError(f"Invalid transformer connection string: '{vector_group}'")
            winding_from = get_winding(match.group(1)).value
            winding_to = get_winding(match.group(2)).value
            return pd.Series([winding_from, winding_to])

        @lru_cache
        def std_type_to_winding_types(std_type: str) -> pd.Series:
            return vector_group_to_winding_types(self._std_types["trafo"][std_type]["vector_group"])

        trafo = self.pp_data["trafo"]
        if "vector_group" in trafo:
            trafo = trafo["vector_group"].apply(vector_group_to_winding_types)
        else:
            trafo = trafo["std_type"].apply(std_type_to_winding_types)
        trafo.columns = ["winding_from", "winding_to"]
        return trafo

    def get_trafo3w_winding_types(self) -> pd.DataFrame:
        """
        Return the three winding types
        """

        @lru_cache
        def vector_group_to_winding_types(vector_group: str) -> pd.Series:
            match = CONNECTION_PATTERN_PP_3WDG.fullmatch(vector_group)
            if not match:
                raise ValueError(f"Invalid transformer connection string: '{vector_group}'")
            winding_1 = get_winding(match.group(1)).value
            winding_2 = get_winding(match.group(2)).value
            winding_3 = get_winding(match.group(3)).value
            return pd.Series([winding_1, winding_2, winding_3])

        @lru_cache
        def std_type_to_winding_types(std_type: str) -> pd.Series:
            return vector_group_to_winding_types(self._std_types["trafo3w"][std_type]["vector_group"])

        trafo3w = self.pp_data["trafo3w"]
        if "vector_group" in trafo3w:
            trafo3w = trafo3w["vector_group"].apply(vector_group_to_winding_types)
        else:
            trafo3w = trafo3w["std_type"].apply(std_type_to_winding_types)
        trafo3w.columns = ["winding_1", "winding_2", "winding_3"]
        return trafo3w

    def _get_pp_attr(self, table: str, attribute: str, default: Optional[float] = None) -> Union[np.ndarray, float]:
        pp_component_data = self.pp_data[table]

        # If the attribute exists, return it
        if attribute in pp_component_data:
            return pp_component_data[attribute]

        # Try to find the std_type value for this attribute
        if self._std_types is not None and table in self._std_types and "std_type" in pp_component_data:
            std_types = self._std_types[table]

            @lru_cache
            def get_std_value(std_type_name: str):
                std_type = std_types[std_type_name]
                if attribute in std_type:
                    return std_type[attribute]
                if default is not None:
                    return default
                raise KeyError(f"No '{attribute}' value for '{table}' with std_type '{std_type_name}'.")

            return pp_component_data["std_type"].apply(get_std_value)

        # Return the default value (assume that broadcasting is handled by the caller / numpy)
        if default is None:
            raise KeyError(f"No '{attribute}' value for '{table}'.")
        return default

    def get_id(self, pp_table: str, pp_idx: int, name: Optional[str] = None) -> int:
        """
        Get a the numerical ID previously associated with the supplied table / index combination

        Args:
            pp_table: Table name (e.g. "bus")
            pp_idx: PandaPower component identifier

        Returns: The associated id
        """
        return self.idx[(pp_table, name)][pp_idx]

    def lookup_id(self, pgm_id: int) -> Dict[str, Union[str, int]]:
        """
        Retrieve the original name / key combination of a pgm object

        Args:
            pgm_id: a unique numerical ID

        Returns: The original table / index combination
        """
        for (table, name), indices in self.idx_lookup.items():
            if pgm_id in indices:
                if name:
                    return {"table": table, "name": name, "index": indices[pgm_id]}
                return {"table": table, "index": indices[pgm_id]}
        raise KeyError(pgm_id)<|MERGE_RESOLUTION|>--- conflicted
+++ resolved
@@ -7,11 +7,7 @@
 import math
 import re
 from functools import lru_cache
-<<<<<<< HEAD
 from typing import Dict, List, Mapping, Optional, Tuple, Union
-=======
-from typing import Dict, Mapping, Optional, Tuple, Union
->>>>>>> adc0fd4c
 
 import numpy as np
 import pandas as pd
@@ -43,16 +39,11 @@
         self.system_frequency: float = system_frequency
         self.pp_data: PandaPowerData = {}
         self.pgm_data: Dataset = {}
-<<<<<<< HEAD
         self.pp_output_data: PandaPowerData = {}
         self.pgm_output_data: Dataset = {}
         self.pgm_nodes_lookup: pd.DataFrame = pd.DataFrame()
-        self.idx: Dict[str, pd.Series] = {}
-        self.idx_lookup: Dict[str, pd.Series] = {}
-=======
         self.idx: Dict[Tuple[str, Optional[str]], pd.Series] = {}
         self.idx_lookup: Dict[Tuple[str, Optional[str]], pd.Series] = {}
->>>>>>> adc0fd4c
         self.next_idx = 0
 
     def _parse_data(
@@ -75,18 +66,12 @@
 
         # Construct extra_info
         if extra_info is not None:
-<<<<<<< HEAD
-            for pp_table, indices in self.idx_lookup.items():
-                for pgm_id, pp_idx in zip(indices.index, indices):
-                    extra_info[pgm_id] = {"id_reference": {"table": pp_table, "index": pp_idx}}
-=======
             for (pp_table, name), indices in self.idx_lookup.items():
                 for pgm_idx, pp_idx in zip(indices.index, indices):
                     if name:
                         extra_info[pgm_idx] = {"id_reference": {"table": pp_table, "name": name, "index": pp_idx}}
                     else:
                         extra_info[pgm_idx] = {"id_reference": {"table": pp_table, "index": pp_idx}}
->>>>>>> adc0fd4c
 
         return self.pgm_data
 
@@ -446,7 +431,6 @@
 
         self.pgm_data["link"] = pgm_links
 
-<<<<<<< HEAD
     def _pp_buses_output(self):
         assert "bus" not in self.pp_output_data
 
@@ -742,13 +726,9 @@
         # sym_load_p = sym_load[]
         # sym_load_z_id = self._get_pp_ids("sym_load_const_impedance", total_loads[])
 
-    def _generate_ids(self, pp_table: str, pp_idx: pd.Index) -> np.arange:
-        assert pp_table not in self.idx_lookup
-=======
     def _generate_ids(self, pp_table: str, pp_idx: pd.Index, name: Optional[str] = None) -> np.arange:
         key = (pp_table, name)
         assert key not in self.idx_lookup
->>>>>>> adc0fd4c
         n_objects = len(pp_idx)
         pgm_idx = np.arange(start=self.next_idx, stop=self.next_idx + n_objects, dtype=np.int32)
         self.idx[key] = pd.Series(pgm_idx, index=pp_idx)
