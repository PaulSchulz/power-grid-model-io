# SPDX-FileCopyrightText: 2022 Contributors to the Power Grid Model project <dynamic.grid.calculation@alliander.com>
#
# SPDX-License-Identifier: MPL-2.0

from pathlib import Path
from typing import Callable
from unittest.mock import ANY, MagicMock, call, patch

import numpy as np
import pandapower as pp
import pandas as pd
import pytest
<<<<<<< HEAD
from power_grid_model import Branch3Side, BranchSide, LoadGenType, WindingType
=======
from power_grid_model import WindingType, initialize_array
from power_grid_model.data_types import SingleDataset
from power_grid_model.utils import import_json_data
from pytest import approx
>>>>>>> 21f07fef

from power_grid_model_io.converters.pandapower_converter import PandaPowerConverter

from ...utils import MockDf, MockFn

DATA_DIR = Path(__file__).parent.parent.parent / "data" / "pandapower"


def _generate_ids(*args, **kwargs):
    return MockFn("_generate_ids", *args, **kwargs)


def _get_pgm_ids(*args, **kwargs):
    return MockFn("_get_pgm_ids", *args, **kwargs)


def _get_pp_attr(*args, **kwargs):
    return MockFn("_get_pp_attr", *args, **kwargs)


def get_switch_states(*args, **kwargs):
    return MockFn("get_switch_states", *args, **kwargs)


def get_trafo3w_switch_states(*args, **kwargs):
    return MockFn("get_trafo3w_switch_states", *args, **kwargs)


def get_trafo_winding_types(*args, **kwargs):
    return MockFn("get_trafo_winding_types", *args, **kwargs)


def get_trafo3w_winding_types(*args, **kwargs):
    return MockFn("get_trafo3w_winding_types", *args, **kwargs)


def _get_transformer_tap_side(*args, **kwargs):
    return MockFn("_get_transformer_tap_side", *args, **kwargs)


def _get_3wtransformer_tap_side(*args, **kwargs):
    return MockFn("_get_3wtransformer_tap_side", *args, **kwargs)


def _get_3wtransformer_tap_size(*args, **kwargs):
    return MockFn("_get_3wtransformer_tap_size", *args, **kwargs)


def _get_tap_size(*args, **kwargs):
    return MockFn("_get_tap_size", *args, **kwargs)


def np_array(*args, **kwargs):
    return MockFn("np.array", *args, **kwargs)


@pytest.fixture
def converter() -> PandaPowerConverter:
    converter = PandaPowerConverter()
    converter._generate_ids = MagicMock(side_effect=_generate_ids)  # type: ignore
    converter._get_pgm_ids = MagicMock(side_effect=_get_pgm_ids)  # type: ignore
    converter._get_pp_attr = MagicMock(side_effect=_get_pp_attr)  # type: ignore
    converter.get_switch_states = MagicMock(side_effect=get_switch_states)  # type: ignore
    converter.get_trafo_winding_types = MagicMock(side_effect=get_trafo_winding_types)  # type: ignore
    converter._get_tap_size = MagicMock(side_effect=_get_tap_size)  # type: ignore
    converter.get_trafo_winding_types = MagicMock(side_effect=get_trafo_winding_types)  # type: ignore
    converter.get_trafo3w_switch_states = MagicMock(side_effect=get_trafo3w_switch_states)  # type: ignore
    converter.get_trafo3w_winding_types = MagicMock(side_effect=get_trafo3w_winding_types)  # type: ignore
    converter._get_transformer_tap_side = MagicMock(side_effect=_get_transformer_tap_side)  # type: ignore
    converter._get_3wtransformer_tap_side = MagicMock(side_effect=_get_3wtransformer_tap_side)  # type: ignore
    converter._get_3wtransformer_tap_size = MagicMock(side_effect=_get_3wtransformer_tap_size)  # type: ignore

    return converter


@pytest.fixture
def two_pp_objs() -> MockDf:
    return MockDf(2)


@patch("power_grid_model_io.converters.pandapower_converter.PandaPowerConverter._fill_extra_info")
@patch("power_grid_model_io.converters.pandapower_converter.PandaPowerConverter._create_input_data")
def test_parse_data(create_input_data_mock: MagicMock, fill_extra_info_mock: MagicMock):
    # Arrange
    converter = PandaPowerConverter()

    def create_input_data():
        converter.pgm_input_data = {"node": np.array([])}

    create_input_data_mock.side_effect = create_input_data

    # Act
    result = converter._parse_data(data={"bus": pd.DataFrame()}, data_type="input", extra_info=None)

    # Assert
    create_input_data_mock.assert_called_once_with()
    fill_extra_info_mock.assert_not_called()
    assert len(converter.pp_input_data) == 1 and "bus" in converter.pp_input_data
    assert len(converter.pgm_input_data) == 1 and "node" in converter.pgm_input_data
    assert len(result) == 1 and "node" in result


@patch("power_grid_model_io.converters.pandapower_converter.PandaPowerConverter._fill_extra_info")
@patch("power_grid_model_io.converters.pandapower_converter.PandaPowerConverter._create_input_data")
def test_parse_data__extra_info(create_input_data_mock: MagicMock, fill_extra_info_mock: MagicMock):
    # Arrange
    converter = PandaPowerConverter()

    extra_info = MagicMock("extra_info")

    # Act
    converter._parse_data(data={}, data_type="input", extra_info=extra_info)

    # Assert
    create_input_data_mock.assert_called_once_with()
    fill_extra_info_mock.assert_called_once_with(extra_info=extra_info)


def test_parse_data__update_data():
    # Arrange
    converter = PandaPowerConverter()

    # Act/Assert
    with pytest.raises(ValueError):
        converter._parse_data(data={}, data_type="update", extra_info=None)


def test_fill_extra_info():
    # Arrange
    converter = PandaPowerConverter()
    converter.idx_lookup[("bus", None)] = pd.Series([101, 102, 103], index=[0, 1, 2])
    converter.idx_lookup[("load", "const_current")] = pd.Series([201, 202, 203], index=[3, 4, 5])
    converter.pgm_input_data["sym_load"] = initialize_array("input", "sym_load", 3)
    converter.pgm_input_data["sym_load"]["id"] = [3, 4, 5]
    converter.pgm_input_data["sym_load"]["node"] = [0, 1, 2]
    converter.pgm_input_data["line"] = initialize_array("input", "line", 2)
    converter.pgm_input_data["line"]["id"] = [6, 7]
    converter.pgm_input_data["line"]["from_node"] = [0, 1]
    converter.pgm_input_data["line"]["to_node"] = [1, 2]

    # Act
    extra_info = {}
    converter._fill_extra_info(extra_info=extra_info)

    # Assert
    assert len(extra_info) == 8
    assert extra_info[0] == {"id_reference": {"table": "bus", "index": 101}}
    assert extra_info[1] == {"id_reference": {"table": "bus", "index": 102}}
    assert extra_info[2] == {"id_reference": {"table": "bus", "index": 103}}
    assert extra_info[3] == {"id_reference": {"table": "load", "name": "const_current", "index": 201}, "node": 0}
    assert extra_info[4] == {"id_reference": {"table": "load", "name": "const_current", "index": 202}, "node": 1}
    assert extra_info[5] == {"id_reference": {"table": "load", "name": "const_current", "index": 203}, "node": 2}
    assert extra_info[6] == {"from_node": 0, "to_node": 1}
    assert extra_info[7] == {"from_node": 1, "to_node": 2}


@patch("power_grid_model_io.converters.pandapower_converter.PandaPowerConverter._extra_info_to_idx_lookup")
@patch("power_grid_model_io.converters.pandapower_converter.PandaPowerConverter._extra_info_to_pgm_input_data")
@patch("power_grid_model_io.converters.pandapower_converter.PandaPowerConverter._create_output_data")
def test__serialize_data(
    create_output_data_mock: MagicMock, extra_info_pgm_input_data: MagicMock, extra_info_to_idx_lookup: MagicMock
):
    # Arrange
    converter = PandaPowerConverter()

    def create_output_data():
        converter.pp_output_data = {"res_line": pd.DataFrame(np.array([]))}

    create_output_data_mock.side_effect = create_output_data

    # Act
    result = converter._serialize_data(data={"line": np.array([])}, extra_info=None)

    # Assert
    create_output_data_mock.assert_called_once_with()
    extra_info_to_idx_lookup.assert_not_called()
    extra_info_pgm_input_data.assert_not_called()
    assert len(converter.pp_output_data) == 1 and "res_line" in converter.pp_output_data
    assert len(converter.pgm_output_data) == 1 and "line" in converter.pgm_output_data
    assert len(result) == 1 and "res_line" in result


@patch("power_grid_model_io.converters.pandapower_converter.PandaPowerConverter._extra_info_to_idx_lookup")
@patch("power_grid_model_io.converters.pandapower_converter.PandaPowerConverter._extra_info_to_pgm_input_data")
@patch("power_grid_model_io.converters.pandapower_converter.PandaPowerConverter._create_output_data")
def test_serialize_data__extra_info(
    create_output_data_mock: MagicMock,
    extra_info_pgm_input_data_mock: MagicMock,
    extra_info_to_idx_lookup_mock: MagicMock,
):
    # Arrange
    converter = PandaPowerConverter()

    extra_info = MagicMock("extra_info")

    # Act
    converter._serialize_data(data={}, extra_info=extra_info)

    # Assert
    create_output_data_mock.assert_called_once_with()
    extra_info_pgm_input_data_mock.assert_called_once_with(extra_info)
    extra_info_to_idx_lookup_mock.assert_called_once_with(extra_info)


def test_extra_info_to_idx_lookup():
    # Arrange
    converter = PandaPowerConverter()
    extra_info = {
        0: {"id_reference": {"table": "bus", "index": 101}},
        1: {"id_reference": {"table": "bus", "index": 102}},
        2: {"id_reference": {"table": "bus", "index": 103}},
        3: {"id_reference": {"table": "load", "name": "const_current", "index": 201}, "node": 0},
        4: {"id_reference": {"table": "load", "name": "const_current", "index": 202}, "node": 1},
        5: {"id_reference": {"table": "load", "name": "const_current", "index": 203}, "node": 2},
        6: {"from_node": 0, "to_node": 1},
        7: {"from_node": 1, "to_node": 2},
    }

    # Act
    converter._extra_info_to_idx_lookup(extra_info=extra_info)

    # Assert
    pd.testing.assert_series_equal(converter.idx[("bus", None)], pd.Series([0, 1, 2], index=[101, 102, 103]))
    pd.testing.assert_series_equal(converter.idx_lookup[("bus", None)], pd.Series([101, 102, 103], index=[0, 1, 2]))

    pd.testing.assert_series_equal(
        converter.idx[("load", "const_current")], pd.Series([3, 4, 5], index=[201, 202, 203])
    )
    pd.testing.assert_series_equal(
        converter.idx_lookup[("load", "const_current")], pd.Series([201, 202, 203], index=[3, 4, 5])
    )


def test_extra_info_to_pgm_input_data():
    # Arrange
    converter = PandaPowerConverter()
    converter.pgm_output_data["node"] = initialize_array("sym_output", "node", 3)
    converter.pgm_output_data["line"] = initialize_array("sym_output", "line", 2)
    converter.pgm_output_data["node"]["id"] = [1, 2, 3]
    converter.pgm_output_data["line"]["id"] = [12, 23]
    extra_info = {
        12: {"from_node": 1, "to_node": 2},
        23: {"from_node": 2, "to_node": 3},
    }

    # Act
    converter._extra_info_to_pgm_input_data(extra_info=extra_info)

    # Assert
    assert "node" not in converter.pgm_input_data
    assert_struct_array_equal(
        converter.pgm_input_data["line"],
        [{"id": 12, "from_node": 1, "to_node": 2}, {"id": 23, "from_node": 2, "to_node": 3}],
    )


def test_create_input_data():
    # Arrange
    converter = MagicMock()

    # Act
    PandaPowerConverter._create_input_data(self=converter)  # type: ignore

    # Assert
    assert len(converter.method_calls) == 16
    converter._create_pgm_input_nodes.assert_called_once_with()
    converter._create_pgm_input_lines.assert_called_once_with()
    converter._create_pgm_input_sources.assert_called_once_with()
    converter._create_pgm_input_sym_loads.assert_called_once_with()
    converter._create_pgm_input_asym_loads.assert_called_once_with()
    converter._create_pgm_input_shunts.assert_called_once_with()
    converter._create_pgm_input_transformers.assert_called_once_with()
    converter._create_pgm_input_sym_gens.assert_called_once_with()
    converter._create_pgm_input_asym_gens.assert_called_once_with()
    converter._create_pgm_input_three_winding_transformers.assert_called_once_with()
    converter._create_pgm_input_links.assert_called_once_with()
    converter._create_pgm_input_storages.assert_called_once_with()
    converter._create_pgm_input_impedances.assert_called_once_with()
    converter._create_pgm_input_wards.assert_called_once_with()
    converter._create_pgm_input_xwards.assert_called_once_with()
    converter._create_pgm_input_motors.assert_called_once_with()


def test_create_output_data():
    # Arrange
    converter = MagicMock()

    # Act
    PandaPowerConverter._create_output_data(self=converter)  # type: ignore

    # Assert
    assert len(converter.method_calls) == 8
    converter._pp_buses_output.assert_called_once_with()
    converter._pp_lines_output.assert_called_once_with()
    converter._pp_ext_grids_output.assert_called_once_with()
    converter._pp_loads_output.assert_called_once_with()
    converter._pp_shunts_output.assert_called_once_with()
    converter._pp_trafos_output.assert_called_once_with()
    converter._pp_sgens_output.assert_called_once_with()
    converter._pp_trafos3w_output.assert_called_once_with()


@patch("power_grid_model_io.converters.pandapower_converter.PandaPowerConverter._pp_buses_output")
@patch("power_grid_model_io.converters.pandapower_converter.PandaPowerConverter._pp_lines_output")
@patch("power_grid_model_io.converters.pandapower_converter.PandaPowerConverter._pp_ext_grids_output")
@patch("power_grid_model_io.converters.pandapower_converter.PandaPowerConverter._pp_loads_output")
@patch("power_grid_model_io.converters.pandapower_converter.PandaPowerConverter._pp_shunts_output")
@patch("power_grid_model_io.converters.pandapower_converter.PandaPowerConverter._pp_trafos_output")
@patch("power_grid_model_io.converters.pandapower_converter.PandaPowerConverter._pp_sgens_output")
@patch("power_grid_model_io.converters.pandapower_converter.PandaPowerConverter._pp_trafos3w_output")
def test_create_output_data_node_lookup(
    mock__pp_buses_output: MagicMock,
    mock__pp_lines_output: MagicMock,
    mock__pp_ext_grids_output: MagicMock,
    mock__pp_loads_output: MagicMock,
    mock__pp_shunts_output: MagicMock,
    mock__pp_trafos_output: MagicMock,
    mock__pp_sgens_output: MagicMock,
    mock__pp_trafos3w_output: MagicMock,
):
    # Arrange
    converter = PandaPowerConverter()
    converter.pgm_output_data = {
        "node": initialize_array("sym_output", "node", 3),
    }
    converter.pgm_output_data["node"]["id"] = [22, 32, 42]
    converter.pgm_output_data["node"]["u_pu"] = [31, 12, 4]
    converter.pgm_output_data["node"]["u_angle"] = [0.5, 1, 2]

    # Act
    converter._create_output_data()

    # Assert
    assert converter.pgm_nodes_lookup["u_pu"][22] == 31
    assert converter.pgm_nodes_lookup["u_pu"][32] == 12
    assert converter.pgm_nodes_lookup["u_pu"][42] == 4
    assert converter.pgm_nodes_lookup["u_degree"][22] == approx(28.6478897565)
    assert converter.pgm_nodes_lookup["u_degree"][32] == approx(57.2957795131)
    assert converter.pgm_nodes_lookup["u_degree"][42] == approx(114.591559026)


@pytest.mark.parametrize(
    ("create_fn", "table"),
    [
        (PandaPowerConverter._create_pgm_input_nodes, "bus"),
        (PandaPowerConverter._create_pgm_input_lines, "line"),
        (PandaPowerConverter._create_pgm_input_sources, "ext_grid"),
        (PandaPowerConverter._create_pgm_input_shunts, "shunt"),
        (PandaPowerConverter._create_pgm_input_sym_gens, "sgen"),
        (PandaPowerConverter._create_pgm_input_sym_loads, "load"),
        (PandaPowerConverter._create_pgm_input_transformers, "trafo"),
        (PandaPowerConverter._create_pgm_input_three_winding_transformers, "trafo3w"),
        (PandaPowerConverter._create_pgm_input_links, "switch"),
    ],
)
@patch("power_grid_model_io.converters.pandapower_converter.initialize_array")
def test_create_pgm_input_object__empty(
    mock_init_array: MagicMock, create_fn: Callable[[PandaPowerConverter], None], table: str
):
    # Arrange
    converter = PandaPowerConverter()
    converter.pp_input_data[table] = pd.DataFrame()  # type: ignore

    # Act
    create_fn(converter)

    # Assert
    mock_init_array.assert_not_called()


@patch("power_grid_model_io.converters.pandapower_converter.initialize_array")
def test_create_pgm_input_nodes(mock_init_array: MagicMock, two_pp_objs: MockDf, converter):
    # Arrange
    converter.pp_input_data["bus"] = two_pp_objs

    # Act
    converter._create_pgm_input_nodes()

    # Assert

    # administration
    converter._generate_ids.assert_called_once_with("bus", two_pp_objs.index)

    # initialization
    mock_init_array.assert_called_once_with(data_type="input", component_type="node", shape=2)

    # retrieval
    converter._get_pp_attr.assert_any_call("bus", "vn_kv")
    assert len(converter._get_pp_attr.call_args_list) == 1

    # assignment
    pgm: MagicMock = mock_init_array.return_value.__setitem__
    pgm.assert_any_call("id", _generate_ids("bus", two_pp_objs.index))
    pgm.assert_any_call("u_rated", _get_pp_attr("bus", "vn_kv") * 1e3)
    assert len(pgm.call_args_list) == 2

    # result
    assert converter.pgm_input_data["node"] == mock_init_array.return_value


@patch("power_grid_model_io.converters.pandapower_converter.initialize_array")
def test_create_pgm_input_lines(mock_init_array: MagicMock, two_pp_objs, converter):
    # Arrange
    converter.pp_input_data["line"] = two_pp_objs

    # Act
    converter._create_pgm_input_lines()

    # Assert

    # administration
    converter.get_switch_states.assert_called_once_with("line")
    converter._generate_ids.assert_called_once_with("line", two_pp_objs.index)
    converter._get_pgm_ids.assert_any_call("bus", _get_pp_attr("line", "from_bus"))
    converter._get_pgm_ids.assert_any_call("bus", _get_pp_attr("line", "to_bus"))

    # initialization
    mock_init_array.assert_called_once_with(data_type="input", component_type="line", shape=2)

    # retrieval
    converter._get_pp_attr.assert_any_call("line", "from_bus")
    converter._get_pp_attr.assert_any_call("line", "to_bus")
    converter._get_pp_attr.assert_any_call("line", "in_service", True)
    converter._get_pp_attr.assert_any_call("line", "length_km")
    converter._get_pp_attr.assert_any_call("line", "parallel", 1)
    converter._get_pp_attr.assert_any_call("line", "r_ohm_per_km")
    converter._get_pp_attr.assert_any_call("line", "x_ohm_per_km")
    converter._get_pp_attr.assert_any_call("line", "c_nf_per_km")
    converter._get_pp_attr.assert_any_call("line", "g_us_per_km", 0)
    converter._get_pp_attr.assert_any_call("line", "max_i_ka")
    converter._get_pp_attr.assert_any_call("line", "df", 1)
    assert len(converter._get_pp_attr.call_args_list) == 11

    # assignment
    pgm: MagicMock = mock_init_array.return_value.__setitem__
    pgm.assert_any_call("id", _generate_ids("line", two_pp_objs.index))
    pgm.assert_any_call("from_node", _get_pgm_ids("bus", _get_pp_attr("line", "from_bus")))
    pgm.assert_any_call("from_status", _get_pp_attr("line", "in_service", True) & get_switch_states("line")["from"])
    pgm.assert_any_call("to_node", _get_pgm_ids("bus", _get_pp_attr("line", "to_bus")))
    pgm.assert_any_call("to_status", _get_pp_attr("line", "in_service", True) & get_switch_states("line")["to"])
    pgm.assert_any_call(
        "r1",
        _get_pp_attr("line", "r_ohm_per_km")
        * (_get_pp_attr("line", "length_km") / _get_pp_attr("line", "parallel", 1)),
    )
    pgm.assert_any_call(
        "x1",
        _get_pp_attr("line", "x_ohm_per_km")
        * (_get_pp_attr("line", "length_km") / _get_pp_attr("line", "parallel", 1)),
    )
    pgm.assert_any_call(
        "c1",
        _get_pp_attr("line", "c_nf_per_km")
        * _get_pp_attr("line", "length_km")
        * _get_pp_attr("line", "parallel", 1)
        * 1e-9,
    )
    pgm.assert_any_call(
        "tan1", _get_pp_attr("line", "g_us_per_km", 0) / _get_pp_attr("line", "c_nf_per_km") / (np.pi / 10)
    )
    pgm.assert_any_call(
        "i_n",
        _get_pp_attr("line", "max_i_ka") * 1e3 * _get_pp_attr("line", "df", 1) * _get_pp_attr("line", "parallel", 1),
    )
    assert len(pgm.call_args_list) == 10

    # result
    assert converter.pgm_input_data["line"] == mock_init_array.return_value


@patch("power_grid_model_io.converters.pandapower_converter.initialize_array")
def test_create_pgm_input_sources(mock_init_array: MagicMock, two_pp_objs, converter):
    # Arrange
    converter.pp_input_data["ext_grid"] = two_pp_objs

    # Act
    converter._create_pgm_input_sources()

    # Assert

    # administration:
    converter._generate_ids.assert_called_once_with("ext_grid", two_pp_objs.index)

    # initialization
    mock_init_array.assert_called_once_with(data_type="input", component_type="source", shape=2)

    # retrieval:
    converter._get_pp_attr.assert_any_call("ext_grid", "bus")
    converter._get_pp_attr.assert_any_call("ext_grid", "vm_pu", 1.0)
    converter._get_pp_attr.assert_any_call("ext_grid", "va_degree", 0.0)
    converter._get_pp_attr.assert_any_call("ext_grid", "s_sc_max_mva", np.nan)
    converter._get_pp_attr.assert_any_call("ext_grid", "rx_max", np.nan)
    converter._get_pp_attr.assert_any_call("ext_grid", "in_service", True)
    assert len(converter._get_pp_attr.call_args_list) == 6

    # assignment:
    pgm: MagicMock = mock_init_array.return_value.__setitem__
    pgm.assert_any_call("id", _generate_ids("ext_grid", two_pp_objs.index))
    pgm.assert_any_call("node", _get_pgm_ids("bus", _get_pp_attr("ext_grid", "bus")))
    pgm.assert_any_call("status", _get_pp_attr("ext_grid", "in_service"))
    pgm.assert_any_call("u_ref", _get_pp_attr("ext_grid", "vm_pu", 1.0))
    pgm.assert_any_call("u_ref_angle", _get_pp_attr("ext_grid", "va_degree", 0.0) * (np.pi / 180))
    pgm.assert_any_call("sk", _get_pp_attr("ext_grid", "s_sc_max_mva", np.nan) * 1e6)
    pgm.assert_any_call("rx_ratio", _get_pp_attr("ext_grid", "rx_max", np.nan))
    assert len(pgm.call_args_list) == 7

    # result
    assert converter.pgm_input_data["source"] == mock_init_array.return_value


@patch("power_grid_model_io.converters.pandapower_converter.initialize_array")
def test_create_pgm_input_sym_loads(mock_init_array: MagicMock, two_pp_objs, converter):
    # Arrange
    converter.pp_input_data["load"] = two_pp_objs
    pgm_attr = ["id", "node", "status", "p_specified", "q_specified", "type"]
    pgm = {attr: MagicMock() for attr in pgm_attr}
    mock_init_array.return_value = pgm
    slices = [slice(None, 2), slice(2, 4), slice(-2, None)]
    assert slices[0].indices(3 * 2) == (0, 2, 1)
    assert slices[1].indices(3 * 2) == (2, 4, 1)
    assert slices[2].indices(3 * 2) == (4, 6, 1)

    # Act
    converter._create_pgm_input_sym_loads()

    # Assert

    # administration:

    # initialization
    mock_init_array.assert_called_once_with(data_type="input", component_type="sym_load", shape=3 * 2)

    # retrieval:
    converter._get_pp_attr.assert_any_call("load", "bus")
    converter._get_pp_attr.assert_any_call("load", "p_mw", 0.0)
    converter._get_pp_attr.assert_any_call("load", "q_mvar", 0.0)
    converter._get_pp_attr.assert_any_call("load", "const_z_percent", 0)
    converter._get_pp_attr.assert_any_call("load", "const_i_percent", 0)
    converter._get_pp_attr.assert_any_call("load", "scaling", 1)
    converter._get_pp_attr.assert_any_call("load", "in_service", True)
    # converter._get_pp_attr.assert_any_call("load", "type") # TODO add after asym conversion
    assert len(converter._get_pp_attr.call_args_list) == 7

    # assignment:
    for attr in pgm_attr:
        for s in slices:
            pgm[attr].__setitem__.assert_any_call(s, ANY)
        assert len(pgm[attr].__setitem__.call_args_list) == len(slices)

    # result
    assert converter.pgm_input_data["sym_load"] == pgm


@patch("power_grid_model_io.converters.pandapower_converter.initialize_array")
def test_create_pgm_input_asym_loads(mock_init_array: MagicMock, two_pp_objs, converter):
    # Arrange
    converter.pp_input_data["asymmetric_load"] = two_pp_objs

    # Act
    converter._create_pgm_input_asym_loads()

    # Assert

    # administration:
    converter._generate_ids.assert_called_once_with("asymmetric_load", two_pp_objs.index)

    # initialization
    mock_init_array.assert_called_once_with(data_type="input", component_type="asym_load", shape=2)

    # retrieval:
    converter._get_pp_attr.assert_any_call("asymmetric_load", "bus")
    converter._get_pp_attr.assert_any_call("asymmetric_load", "p_a_mw")
    converter._get_pp_attr.assert_any_call("asymmetric_load", "p_b_mw")
    converter._get_pp_attr.assert_any_call("asymmetric_load", "p_c_mw")
    converter._get_pp_attr.assert_any_call("asymmetric_load", "q_a_mvar")
    converter._get_pp_attr.assert_any_call("asymmetric_load", "q_b_mvar")
    converter._get_pp_attr.assert_any_call("asymmetric_load", "q_c_mvar")
    converter._get_pp_attr.assert_any_call("asymmetric_load", "scaling")
    converter._get_pp_attr.assert_any_call("asymmetric_load", "in_service")
    assert len(converter._get_pp_attr.call_args_list) == 9

    # assignment:
    pgm: MagicMock = mock_init_array.return_value.__setitem__
    pgm.assert_any_call("id", _generate_ids("asymmetric_load", two_pp_objs.index))
    pgm.assert_any_call("node", _get_pgm_ids("bus", _get_pp_attr("asymmetric_load", "bus")))
    pgm.assert_any_call("status", _get_pp_attr("asymmetric_load", "in_service"))
    pgm.assert_any_call("p_specified", ANY)
    pgm.assert_any_call("q_specified", ANY)
    assert len(pgm.call_args_list) == 6
    # result
    assert converter.pgm_input_data["asym_load"] == mock_init_array.return_value


def test_create_pgm_input_transformers__tap_dependent_impedance():
    # Arrange
    pp_net: pp.pandapowerNet = pp.create_empty_network()
    pp.create_bus(net=pp_net, vn_kv=0.0)
    args = [0, 0, 0, 0, 0, 0, 0, 0, 0]
    pp.create_transformer_from_parameters(pp_net, *args, tap_dependent_impedance=True)

    converter = PandaPowerConverter()
    converter.pp_input_data = {k: v for k, v in pp_net.items() if isinstance(v, pd.DataFrame)}

    # Act/Assert
    with pytest.raises(RuntimeError, match="not supported"):
        converter._create_pgm_input_transformers()


@patch("power_grid_model_io.converters.pandapower_converter.initialize_array")
def test_create_pgm_input_shunts(mock_init_array: MagicMock, two_pp_objs, converter):
    # Arrange
    converter.pp_input_data["shunt"] = two_pp_objs

    # Act
    converter._create_pgm_input_shunts()

    # Assert

    # administration:
    converter._generate_ids.assert_called_once_with("shunt", two_pp_objs.index)

    # initialization
    mock_init_array.assert_called_once_with(data_type="input", component_type="shunt", shape=2)

    # retrieval:
    converter._get_pp_attr.assert_any_call("shunt", "bus")
    converter._get_pp_attr.assert_any_call("shunt", "p_mw")
    converter._get_pp_attr.assert_any_call("shunt", "q_mvar")
    converter._get_pp_attr.assert_any_call("shunt", "vn_kv")
    converter._get_pp_attr.assert_any_call("shunt", "step", 1)
    converter._get_pp_attr.assert_any_call("shunt", "in_service", True)

    assert len(converter._get_pp_attr.call_args_list) == 6

    # assignment:
    pgm: MagicMock = mock_init_array.return_value.__setitem__
    pgm.assert_any_call("id", _generate_ids("shunt", two_pp_objs.index))
    pgm.assert_any_call("node", _get_pgm_ids("bus", _get_pp_attr("shunt", "bus")))
    pgm.assert_any_call("status", _get_pp_attr("shunt", "in_service", True))
    pgm.assert_any_call(
        "g1",
        _get_pp_attr("shunt", "p_mw")
        * _get_pp_attr("shunt", "step", 1)
        / _get_pp_attr("shunt", "vn_kv")
        / _get_pp_attr("shunt", "vn_kv"),
    )
    pgm.assert_any_call(
        "b1",
        -_get_pp_attr("shunt", "q_mvar")
        * _get_pp_attr("shunt", "step", 1)
        / _get_pp_attr("shunt", "vn_kv")
        / _get_pp_attr("shunt", "vn_kv"),
    )

    assert len(pgm.call_args_list) == 5

    # result
    assert converter.pgm_input_data["shunt"] == mock_init_array.return_value


@patch("power_grid_model_io.converters.pandapower_converter.initialize_array")
@patch("power_grid_model_io.converters.pandapower_converter.np.round", new=lambda x: x)
def test_create_pgm_input_transformers(mock_init_array: MagicMock, two_pp_objs, converter):
    # Arrange
    converter.pp_input_data["trafo"] = two_pp_objs

    # Act
    converter._create_pgm_input_transformers()
    # Assert

    # administration:
    converter.get_switch_states.assert_called_once_with("trafo")
    converter._generate_ids.assert_called_once_with("trafo", two_pp_objs.index)
    converter._get_pgm_ids.assert_any_call("bus", _get_pp_attr("trafo", "hv_bus"))
    converter._get_pgm_ids.assert_any_call("bus", _get_pp_attr("trafo", "lv_bus"))
    converter._get_tap_size.assert_called_once_with(two_pp_objs)
    converter._get_transformer_tap_side.assert_called_once_with(_get_pp_attr("trafo", "tap_side"))

    # initialization
    mock_init_array.assert_called_once_with(data_type="input", component_type="transformer", shape=2)

    # retrieval:
    converter._get_pp_attr.assert_any_call("trafo", "hv_bus")
    converter._get_pp_attr.assert_any_call("trafo", "lv_bus")
    converter._get_pp_attr.assert_any_call("trafo", "sn_mva")
    converter._get_pp_attr.assert_any_call("trafo", "vn_hv_kv")
    converter._get_pp_attr.assert_any_call("trafo", "vn_lv_kv")
    converter._get_pp_attr.assert_any_call("trafo", "vk_percent")
    converter._get_pp_attr.assert_any_call("trafo", "vkr_percent")
    converter._get_pp_attr.assert_any_call("trafo", "pfe_kw")
    converter._get_pp_attr.assert_any_call("trafo", "i0_percent")
    converter._get_pp_attr.assert_any_call("trafo", "shift_degree", 0.0)
    converter._get_pp_attr.assert_any_call("trafo", "tap_side")
    converter._get_pp_attr.assert_any_call("trafo", "tap_neutral", np.nan)
    converter._get_pp_attr.assert_any_call("trafo", "tap_min", np.nan)
    converter._get_pp_attr.assert_any_call("trafo", "tap_max", np.nan)
    converter._get_pp_attr.assert_any_call("trafo", "tap_pos", np.nan)
    converter._get_pp_attr.assert_any_call("trafo", "parallel", 1)
    converter._get_pp_attr.assert_any_call("trafo", "in_service", True)
    # converter._get_pp_attr.assert_any_call("trafo", "df")  #TODO add df in output conversions
    # converter._get_pp_attr.assert_any_call("trafo", "vk0_percent")  # TODO add checks after asym implementation
    # converter._get_pp_attr.assert_any_call("trafo", "vkr0_percent")  #
    # converter._get_pp_attr.assert_any_call("trafo", "mag0_percent")  #
    # converter._get_pp_attr.assert_any_call("trafo", "mag0_rx")  #
    # converter._get_pp_attr.assert_any_call("trafo", "si0_hv_partial")  #

    assert len(converter._get_pp_attr.call_args_list) == 17

    # assignment:
    pgm: MagicMock = mock_init_array.return_value.__setitem__
    pgm.assert_any_call("id", _generate_ids("trafo", two_pp_objs.index))
    pgm.assert_any_call("from_node", _get_pgm_ids("bus", _get_pp_attr("trafo", "hv_bus")))
    pgm.assert_any_call("to_node", _get_pgm_ids("bus", _get_pp_attr("trafo", "lv_bus")))
    pgm.assert_any_call("from_status", ANY)
    pgm.assert_any_call("to_status", ANY)
    pgm.assert_any_call("u1", ANY)
    pgm.assert_any_call("u2", ANY)
    pgm.assert_any_call("sn", ANY)
    pgm.assert_any_call("uk", ANY)
    pgm.assert_any_call("pk", ANY)
    pgm.assert_any_call("i0", ANY)
    pgm.assert_any_call("p0", ANY)
    pgm.assert_any_call("winding_from", get_trafo_winding_types()["winding_from"])
    pgm.assert_any_call("winding_to", get_trafo_winding_types()["winding_to"])
    pgm.assert_any_call("clock", ANY)
    pgm.assert_any_call("tap_side", ANY)
    pgm.assert_any_call("tap_pos", ANY)
    pgm.assert_any_call("tap_min", ANY)
    pgm.assert_any_call("tap_max", ANY)
    pgm.assert_any_call("tap_nom", ANY)
    pgm.assert_any_call("tap_size", ANY)

    assert len(pgm.call_args_list) == 21

    # result
    assert converter.pgm_input_data["transformer"] == mock_init_array.return_value


@patch(
    "power_grid_model_io.converters.pandapower_converter.PandaPowerConverter.get_switch_states",
    new=MagicMock(return_value=pd.DataFrame({"from": [True], "to": [True]})),
)
@patch(
    "power_grid_model_io.converters.pandapower_converter.PandaPowerConverter.get_trafo_winding_types",
    new=MagicMock(return_value=pd.DataFrame({"winding_from": [0], "winding_to": [0]})),
)
@patch(
    "power_grid_model_io.converters.pandapower_converter.PandaPowerConverter._generate_ids",
    new=MagicMock(return_value=np.arange(1)),
)
@patch(
    "power_grid_model_io.converters.pandapower_converter.PandaPowerConverter._get_pgm_ids",
    new=MagicMock(return_value=pd.Series([0])),
)
def test_create_pgm_input_transformers__tap_side():
    # Arrange
    pp_net: pp.pandapowerNet = pp.create_empty_network()
    pp.create_bus(net=pp_net, vn_kv=0.0)
    pp.create_transformer_from_parameters(
        pp_net, 0, 0, 0, 0, 0, 0, 0, 0, 0, tap_neutral=12.0, tap_pos=34.0, tap_side="hv"
    )
    pp.create_transformer_from_parameters(
        pp_net, 0, 0, 0, 0, 0, 0, 0, 0, 0, tap_neutral=12.0, tap_pos=34.0, tap_side="lv"
    )
    pp.create_transformer_from_parameters(
        pp_net, 0, 0, 0, 0, 0, 0, 0, 0, 0, tap_neutral=12.0, tap_pos=34.0, tap_side=None
    )

    converter = PandaPowerConverter()
    converter.pp_input_data = {k: v for k, v in pp_net.items() if isinstance(v, pd.DataFrame)}

    # Act
    converter._create_pgm_input_transformers()
    result = converter.pgm_input_data["transformer"]

    # Assert
    assert result[0]["tap_side"] == BranchSide.from_side.value
    assert result[1]["tap_side"] == BranchSide.to_side.value
    assert result[2]["tap_side"] == BranchSide.from_side.value
    assert result[0]["tap_pos"] == 34.0 != result[0]["tap_nom"]
    assert result[1]["tap_pos"] == 34.0 != result[1]["tap_nom"]
    assert result[2]["tap_pos"] == 12.0 == result[2]["tap_nom"]


@patch("power_grid_model_io.converters.pandapower_converter.initialize_array")
def test_create_pgm_input_sym_gens(mock_init_array: MagicMock, two_pp_objs, converter):
    # Arrange
    converter.pp_input_data["sgen"] = two_pp_objs

    # Act
    converter._create_pgm_input_sym_gens()

    # Assert

    # administration:
    converter._generate_ids.assert_called_once_with("sgen", two_pp_objs.index)

    # initialization
    mock_init_array.assert_called_once_with(data_type="input", component_type="sym_gen", shape=2)

    # retrieval:
    converter._get_pp_attr.assert_any_call("sgen", "bus")
    converter._get_pp_attr.assert_any_call("sgen", "p_mw")
    converter._get_pp_attr.assert_any_call("sgen", "q_mvar", 0.0)
    converter._get_pp_attr.assert_any_call("sgen", "scaling", 1.0)
    converter._get_pp_attr.assert_any_call("sgen", "in_service", True)
    assert len(converter._get_pp_attr.call_args_list) == 5

    # assignment:
    pgm: MagicMock = mock_init_array.return_value.__setitem__
    pgm.assert_any_call("id", _generate_ids("sgen", two_pp_objs.index))
    pgm.assert_any_call("node", _get_pgm_ids("bus", _get_pp_attr("sgen", "bus")))
    pgm.assert_any_call("status", _get_pp_attr("sgen", "in_service"))
    pgm.assert_any_call("type", LoadGenType.const_power)
    pgm.assert_any_call("p_specified", _get_pp_attr("sgen", "p_mw") * _get_pp_attr("sgen", "scaling", 1.0) * 1e6)
    pgm.assert_any_call("q_specified", _get_pp_attr("sgen", "q_mvar", 0.0) * _get_pp_attr("sgen", "scaling", 1.0) * 1e6)
    assert len(pgm.call_args_list) == 6

    # result
    assert converter.pgm_input_data["sym_gen"] == mock_init_array.return_value


@patch("power_grid_model_io.converters.pandapower_converter.initialize_array")
def test_create_pgm_input_asym_gens(mock_init_array: MagicMock, two_pp_objs, converter):
    # Arrange
    converter.pp_input_data["asymmetric_sgen"] = two_pp_objs

    # Act
    converter._create_pgm_input_asym_gens()

    # Assert

    # administration:
    converter._generate_ids.assert_called_once_with("asymmetric_sgen", two_pp_objs.index)

    # initialization
    mock_init_array.assert_called_once_with(data_type="input", component_type="asym_gen", shape=2)

    # retrieval:
    converter._get_pp_attr.assert_any_call("asymmetric_sgen", "bus")
    converter._get_pp_attr.assert_any_call("asymmetric_sgen", "p_a_mw")
    converter._get_pp_attr.assert_any_call("asymmetric_sgen", "p_b_mw")
    converter._get_pp_attr.assert_any_call("asymmetric_sgen", "p_c_mw")
    converter._get_pp_attr.assert_any_call("asymmetric_sgen", "q_a_mvar")
    converter._get_pp_attr.assert_any_call("asymmetric_sgen", "q_b_mvar")
    converter._get_pp_attr.assert_any_call("asymmetric_sgen", "q_c_mvar")
    converter._get_pp_attr.assert_any_call("asymmetric_sgen", "scaling")
    converter._get_pp_attr.assert_any_call("asymmetric_sgen", "in_service")
    assert len(converter._get_pp_attr.call_args_list) == 9

    # assignment:
    pgm: MagicMock = mock_init_array.return_value.__setitem__
    pgm.assert_any_call("id", _generate_ids("asymmetric_sgen", two_pp_objs.index))
    pgm.assert_any_call("node", _get_pgm_ids("bus", _get_pp_attr("asymmetric_sgen", "bus")))
    pgm.assert_any_call("status", _get_pp_attr("asymmetric_sgen", "in_service"))
    pgm.assert_any_call("p_specified", ANY)
    pgm.assert_any_call("q_specified", ANY)
    pgm.assert_any_call("type", LoadGenType.const_power)
    assert len(pgm.call_args_list) == 6

    # result
    assert converter.pgm_input_data["asym_gen"] == mock_init_array.return_value


@patch("power_grid_model_io.converters.pandapower_converter.initialize_array")
@patch("power_grid_model_io.converters.pandapower_converter.np.round", new=lambda x: x)
def test_create_pgm_input_three_winding_transformers(mock_init_array: MagicMock, two_pp_objs, converter):
    # Arrange
    converter.pp_input_data["trafo3w"] = two_pp_objs

    # Act
    converter._create_pgm_input_three_winding_transformers()

    # Assert

    # administration:
    converter.get_trafo3w_switch_states.assert_called_once_with(two_pp_objs)
    converter._generate_ids.assert_called_once_with("trafo3w", two_pp_objs.index)
    converter._get_pgm_ids.assert_any_call("bus", _get_pp_attr("trafo3w", "hv_bus"))
    converter._get_pgm_ids.assert_any_call("bus", _get_pp_attr("trafo3w", "mv_bus"))
    converter._get_pgm_ids.assert_any_call("bus", _get_pp_attr("trafo3w", "lv_bus"))
    converter._get_3wtransformer_tap_size.assert_called_once_with(two_pp_objs)
    converter._get_3wtransformer_tap_side.assert_called_once_with(_get_pp_attr("trafo3w", "tap_side"))

    # initialization
    mock_init_array.assert_called_once_with(data_type="input", component_type="three_winding_transformer", shape=2)

    # retrieval:
    converter._get_pp_attr.assert_any_call("trafo3w", "hv_bus")
    converter._get_pp_attr.assert_any_call("trafo3w", "mv_bus")
    converter._get_pp_attr.assert_any_call("trafo3w", "lv_bus")
    converter._get_pp_attr.assert_any_call("trafo3w", "vn_hv_kv")
    converter._get_pp_attr.assert_any_call("trafo3w", "vn_mv_kv")
    converter._get_pp_attr.assert_any_call("trafo3w", "vn_lv_kv")
    converter._get_pp_attr.assert_any_call("trafo3w", "sn_hv_mva")
    converter._get_pp_attr.assert_any_call("trafo3w", "sn_mv_mva")
    converter._get_pp_attr.assert_any_call("trafo3w", "sn_lv_mva")
    converter._get_pp_attr.assert_any_call("trafo3w", "vk_hv_percent")
    converter._get_pp_attr.assert_any_call("trafo3w", "vk_mv_percent")
    converter._get_pp_attr.assert_any_call("trafo3w", "vk_lv_percent")
    converter._get_pp_attr.assert_any_call("trafo3w", "vkr_hv_percent")
    converter._get_pp_attr.assert_any_call("trafo3w", "vkr_mv_percent")
    converter._get_pp_attr.assert_any_call("trafo3w", "vkr_lv_percent")
    converter._get_pp_attr.assert_any_call("trafo3w", "pfe_kw")
    converter._get_pp_attr.assert_any_call("trafo3w", "i0_percent")
    converter._get_pp_attr.assert_any_call("trafo3w", "shift_mv_degree", 0.0)
    converter._get_pp_attr.assert_any_call("trafo3w", "shift_lv_degree", 0.0)
    converter._get_pp_attr.assert_any_call("trafo3w", "tap_side")
    converter._get_pp_attr.assert_any_call("trafo3w", "tap_neutral", np.nan)
    converter._get_pp_attr.assert_any_call("trafo3w", "tap_min", np.nan)
    converter._get_pp_attr.assert_any_call("trafo3w", "tap_max", np.nan)
    converter._get_pp_attr.assert_any_call("trafo3w", "tap_pos", np.nan)
    converter._get_pp_attr.assert_any_call("trafo3w", "in_service", True)
    assert len(converter._get_pp_attr.call_args_list) == 25

    # assignment:
    pgm: MagicMock = mock_init_array.return_value.__setitem__
    pgm.assert_any_call("id", _generate_ids("trafo3w", two_pp_objs.index))
    pgm.assert_any_call("node_1", _get_pgm_ids("bus", _get_pp_attr("trafo3w", "hv_bus")))
    pgm.assert_any_call("node_2", _get_pgm_ids("bus", _get_pp_attr("trafo3w", "mv_bus")))
    pgm.assert_any_call("node_3", _get_pgm_ids("bus", _get_pp_attr("trafo3w", "lv_bus")))
    pgm.assert_any_call("status_1", ANY)
    pgm.assert_any_call("status_2", ANY)
    pgm.assert_any_call("status_3", ANY)
    pgm.assert_any_call("u1", ANY)
    pgm.assert_any_call("u2", ANY)
    pgm.assert_any_call("u3", ANY)
    pgm.assert_any_call("sn_1", ANY)
    pgm.assert_any_call("sn_2", ANY)
    pgm.assert_any_call("sn_3", ANY)
    pgm.assert_any_call("uk_12", ANY)
    pgm.assert_any_call("uk_13", ANY)
    pgm.assert_any_call("uk_23", ANY)
    pgm.assert_any_call("pk_12", ANY)
    pgm.assert_any_call("pk_13", ANY)
    pgm.assert_any_call("pk_23", ANY)
    pgm.assert_any_call("i0", ANY)
    pgm.assert_any_call("p0", ANY)
    pgm.assert_any_call("winding_1", ANY)
    pgm.assert_any_call("winding_2", ANY)
    pgm.assert_any_call("winding_3", ANY)
    pgm.assert_any_call("clock_12", ANY)
    pgm.assert_any_call("clock_13", ANY)
    pgm.assert_any_call("tap_side", ANY)
    pgm.assert_any_call("tap_pos", ANY)
    pgm.assert_any_call("tap_min", ANY)
    pgm.assert_any_call("tap_max", ANY)
    pgm.assert_any_call("tap_nom", ANY)
    pgm.assert_any_call("tap_size", ANY)
    assert len(pgm.call_args_list) == 32

    # result
    assert converter.pgm_input_data["three_winding_transformer"] == mock_init_array.return_value


@patch(
    "power_grid_model_io.converters.pandapower_converter.PandaPowerConverter.get_trafo3w_switch_states",
    new=MagicMock(return_value=pd.DataFrame({"side_1": [True], "side_2": [True], "side_3": [True]})),
)
@patch(
    "power_grid_model_io.converters.pandapower_converter.PandaPowerConverter.get_trafo3w_winding_types",
    new=MagicMock(return_value=pd.DataFrame({"winding_1": [0], "winding_2": [0], "winding_3": [0]})),
)
@patch(
    "power_grid_model_io.converters.pandapower_converter.PandaPowerConverter._generate_ids",
    new=MagicMock(return_value=np.arange(1)),
)
@patch(
    "power_grid_model_io.converters.pandapower_converter.PandaPowerConverter._get_pgm_ids",
    new=MagicMock(return_value=pd.Series([0])),
)
def test_create_pgm_input_transformers3w__tap_side():
    # Arrange
    pp_net: pp.pandapowerNet = pp.create_empty_network()
    pp.create_bus(net=pp_net, vn_kv=0.0)
    pp.create_transformer3w_from_parameters(
        pp_net, 0, 0, 0, 0, 0, 0, 0, 0, 0, 0, 0, 0, 0, 0, 0, 0, 0, tap_neutral=12.0, tap_pos=34.0, tap_side="hv"
    )
    pp.create_transformer3w_from_parameters(
        pp_net, 0, 0, 0, 0, 0, 0, 0, 0, 0, 0, 0, 0, 0, 0, 0, 0, 0, tap_neutral=12.0, tap_pos=34.0, tap_side="mv"
    )
    pp.create_transformer3w_from_parameters(
        pp_net, 0, 0, 0, 0, 0, 0, 0, 0, 0, 0, 0, 0, 0, 0, 0, 0, 0, tap_neutral=12.0, tap_pos=34.0, tap_side="lv"
    )
    pp.create_transformer3w_from_parameters(
        pp_net, 0, 0, 0, 0, 0, 0, 0, 0, 0, 0, 0, 0, 0, 0, 0, 0, 0, tap_neutral=12.0, tap_pos=34.0, tap_side=None
    )

    converter = PandaPowerConverter()
    converter.pp_input_data = {k: v for k, v in pp_net.items() if isinstance(v, pd.DataFrame)}

    # Act
    converter._create_pgm_input_three_winding_transformers()
    result = converter.pgm_input_data["three_winding_transformer"]

    # Assert
    assert result[0]["tap_side"] == Branch3Side.side_1.value
    assert result[1]["tap_side"] == Branch3Side.side_2.value
    assert result[2]["tap_side"] == Branch3Side.side_3.value
    assert result[3]["tap_side"] == Branch3Side.side_1.value
    assert result[0]["tap_pos"] == 34.0 != result[0]["tap_nom"]
    assert result[1]["tap_pos"] == 34.0 != result[1]["tap_nom"]
    assert result[2]["tap_pos"] == 34.0 != result[2]["tap_nom"]
    assert result[3]["tap_pos"] == 12.0 == result[3]["tap_nom"]


def test_create_pgm_input_three_winding_transformers__tap_at_star_point():
    # Arrange
    pp_net: pp.pandapowerNet = pp.create_empty_network()
    pp.create_bus(net=pp_net, vn_kv=0.0)
    args = [0, 0, 0, 0, 0, 0, 0, 0, 0, 0, 0, 0, 0, 0, 0, 0, 0]
    pp.create_transformer3w_from_parameters(pp_net, *args, tap_at_star_point=True)

    converter = PandaPowerConverter()
    converter.pp_input_data = {k: v for k, v in pp_net.items() if isinstance(v, pd.DataFrame)}

    # Act/Assert
    with pytest.raises(RuntimeError, match="not supported"):
        converter._create_pgm_input_three_winding_transformers()


@pytest.mark.xfail(reason="https://github.com/e2nIEE/pandapower/issues/1831")
def test_create_pgm_input_three_winding_transformers__tap_dependent_impedance():
    # Arrange
    pp_net: pp.pandapowerNet = pp.create_empty_network()
    pp.create_bus(net=pp_net, vn_kv=0.0)
    args = [0, 0, 0, 0, 0, 0, 0, 0, 0, 0, 0, 0, 0, 0, 0, 0, 0]
    pp.create_transformer3w_from_parameters(pp_net, *args, tap_dependent_impedance=True)

    converter = PandaPowerConverter()
    converter.pp_input_data = {k: v for k, v in pp_net.items() if isinstance(v, pd.DataFrame)}

    # Act/Assert
    with pytest.raises(RuntimeError, match="not supported"):
        converter._create_pgm_input_three_winding_transformers()


@patch("power_grid_model_io.converters.pandapower_converter.initialize_array")
def test_create_pgm_input_links(mock_init_array: MagicMock, converter):
    # Arrange
    # three switches, of which two switches (#1 and #3) are bus to bus switches
    pp_switches = pd.DataFrame(
        [[0, 0, "b", False], [0, 0, "l", False], [0, 0, "b", False]],
        index=[1, 2, 3],
        columns=["bus", "element", "et", "closed"],
    )
    converter.pp_input_data["switch"] = pp_switches

    # Act
    converter._create_pgm_input_links()

    # Assert

    # administration:
    converter._generate_ids.assert_called_once_with("switch", ANY, name="bus_to_bus")
    pd.testing.assert_index_equal(converter._generate_ids.call_args_list[0].args[1], pd.Index([1, 3]))

    # initialization
    mock_init_array.assert_called_once_with(data_type="input", component_type="link", shape=2)

    # retrieval:
    converter._get_pp_attr.assert_any_call("switch_b2b", "bus")
    converter._get_pp_attr.assert_any_call("switch_b2b", "element")
    converter._get_pp_attr.assert_any_call("switch_b2b", "closed", True)
    assert len(converter._get_pp_attr.call_args_list) == 3

    # assignment:
    pgm: MagicMock = mock_init_array.return_value.__setitem__
    pgm.assert_any_call("id", ANY)
    pgm.assert_any_call("from_node", ANY)
    pgm.assert_any_call("to_node", ANY)
    pgm.assert_any_call("from_status", ANY)
    pgm.assert_any_call("to_node", ANY)
    assert len(pgm.call_args_list) == 5

    # result
    assert converter.pgm_input_data["link"] == mock_init_array.return_value


@patch("power_grid_model_io.converters.pandapower_converter.initialize_array")
def test_create_pgm_input_storage(mock_init_array: MagicMock, two_pp_objs, converter):
    # Arrange
    converter.pp_input_data["storage"] = two_pp_objs

    # Act / Assert
    with pytest.raises(NotImplementedError, match=r"Storage.*not implemented"):
        converter._create_pgm_input_storages()

    # initialization
    mock_init_array.assert_not_called()


@patch("power_grid_model_io.converters.pandapower_converter.initialize_array")
def test_create_pgm_input_impedance(mock_init_array: MagicMock, two_pp_objs, converter):
    # Arrange
    converter.pp_input_data["impedance"] = two_pp_objs

    # Act / Assert
    with pytest.raises(NotImplementedError, match=r"Impedance.*not implemented"):
        converter._create_pgm_input_impedances()

    # initialization
    mock_init_array.assert_not_called()


@patch("power_grid_model_io.converters.pandapower_converter.initialize_array")
def test_create_pgm_input_wards(mock_init_array: MagicMock, two_pp_objs, converter):
    # Arrange
    converter.pp_input_data["ward"] = two_pp_objs
    pgm_attr = ["id", "node", "status", "p_specified", "q_specified", "type"]
    pgm = {attr: MagicMock() for attr in pgm_attr}
    mock_init_array.return_value = pgm
    slices = [slice(None, 2), slice(-2, None)]
    assert slices[0].indices(2 * 2) == (0, 2, 1)
    assert slices[1].indices(2 * 2) == (2, 4, 1)

    # Act
    converter._create_pgm_input_wards()

    # Assert

    # administration:

    # initialization
    mock_init_array.assert_called_once_with(data_type="input", component_type="sym_load", shape=2 * 2)

    # retrieval:
    converter._get_pp_attr.assert_any_call("ward", "bus")
    converter._get_pp_attr.assert_any_call("ward", "ps_mw")
    converter._get_pp_attr.assert_any_call("ward", "qs_mvar")
    converter._get_pp_attr.assert_any_call("ward", "pz_mw")
    converter._get_pp_attr.assert_any_call("ward", "qz_mvar")
    converter._get_pp_attr.assert_any_call("ward", "in_service", True)
    assert len(converter._get_pp_attr.call_args_list) == 6

    # assignment:
    for attr in pgm_attr:
        for s in slices:
            pgm[attr].__setitem__.assert_any_call(s, ANY)
        assert len(pgm[attr].__setitem__.call_args_list) == len(slices)

    # result
    assert converter.pgm_input_data["sym_load"] == pgm


@patch("power_grid_model_io.converters.pandapower_converter.initialize_array")
def test_create_pgm_input_xward(mock_init_array: MagicMock, two_pp_objs, converter):
    # Arrange
    converter.pp_input_data["xward"] = two_pp_objs

    # Act / Assert
    with pytest.raises(NotImplementedError, match=r"Extended Ward.*not implemented"):
        converter._create_pgm_input_xwards()

    # initialization
    mock_init_array.assert_not_called()


@patch("power_grid_model_io.converters.pandapower_converter.initialize_array")
def test_create_pgm_input_motors(mock_init_array: MagicMock, two_pp_objs, converter):
    # Arrange
    converter.pp_input_data["motor"] = two_pp_objs

    # Act
    converter._create_pgm_input_motors()

    # Assert

    # administration:
    converter._generate_ids.assert_called_once_with("motor", two_pp_objs.index, name="motor_load")

    # initialization
    mock_init_array.assert_called_once_with(data_type="input", component_type="sym_load", shape=2)

    # retrieval:
    converter._get_pp_attr.assert_any_call("motor", "bus")
    converter._get_pp_attr.assert_any_call("motor", "pn_mech_mw")
    converter._get_pp_attr.assert_any_call("motor", "cos_phi")
    converter._get_pp_attr.assert_any_call("motor", "efficiency_percent")
    converter._get_pp_attr.assert_any_call("motor", "loading_percent")
    converter._get_pp_attr.assert_any_call("motor", "scaling")
    converter._get_pp_attr.assert_any_call("motor", "in_service")
    assert len(converter._get_pp_attr.call_args_list) == 7

    # assignment:
    pgm: MagicMock = mock_init_array.return_value.__setitem__
    pgm.assert_any_call("id", ANY)
    pgm.assert_any_call("node", ANY)
    pgm.assert_any_call("status", ANY)
    pgm.assert_any_call("p_specified", ANY)
    pgm.assert_any_call("q_specified", ANY)
    pgm.assert_any_call("type", ANY)
    assert len(pgm.call_args_list) == 6

    # result
    assert converter.pgm_input_data["sym_load"] == mock_init_array.return_value


def test_get_pgm_ids():
    # Arrange
    converter = PandaPowerConverter()
    converter.idx = {
        ("bus", None): pd.Series([10, 11, 12], index=[0, 1, 2]),
        ("load", "const_current"): pd.Series([13, 14], index=[3, 4]),
    }

    # Act
    bus_ids = converter._get_pgm_ids(pp_table="bus", pp_idx=pd.Series([2, 1]))
    load_ids = converter._get_pgm_ids(pp_table="load", name="const_current", pp_idx=pd.Series([3]))
    all_bus_ids = converter._get_pgm_ids(pp_table="bus")

    # Assert
    pd.testing.assert_series_equal(bus_ids, pd.Series([12, 11], index=[2, 1]))
    pd.testing.assert_series_equal(load_ids, pd.Series([13], index=[3]))
    pd.testing.assert_series_equal(all_bus_ids, pd.Series([10, 11, 12], index=[0, 1, 2]))


def test_get_pgm_ids__key_error():
    # Arrange
    converter = PandaPowerConverter()

    # Act / Assert
    with pytest.raises(KeyError, match=r"index.*bus"):
        converter._get_pgm_ids(pp_table="bus")


def test_get_pp_ids():
    # Arrange
    converter = PandaPowerConverter()
    converter.idx_lookup = {
        ("bus", None): pd.Series([0, 1, 2], index=[10, 11, 12]),
        ("load", "const_current"): pd.Series([3, 4], index=[13, 14]),
    }

    # Act
    bus_ids = converter._get_pp_ids(pp_table="bus", pgm_idx=pd.Series([12, 11]))
    load_ids = converter._get_pp_ids(pp_table="load", name="const_current", pgm_idx=pd.Series([13]))
    all_bus_ids = converter._get_pp_ids(pp_table="bus")

    # Assert
    pd.testing.assert_series_equal(bus_ids, pd.Series([2, 1], index=[12, 11]))
    pd.testing.assert_series_equal(load_ids, pd.Series([3], index=[13]))
    pd.testing.assert_series_equal(all_bus_ids, pd.Series([0, 1, 2], index=[10, 11, 12]))


def test_get_pp_ids__key_error():
    # Arrange
    converter = PandaPowerConverter()

    # Act / Assert
    with pytest.raises(KeyError, match=r"index.*bus"):
        converter._get_pp_ids(pp_table="bus")


def test_get_tap_size():
    # Arrange
    pp_trafo = pd.DataFrame(
        [["hv", 5.0, 10.5, 0.4], ["lv", 10.0, 10.5, 0.4], ["lv", np.nan, 10.5, 0.4]],
        columns=["tap_side", "tap_step_percent", "vn_hv_kv", "vn_lv_kv"],
    )
    expected_tap_size = np.array([525.0, 40.0, np.nan], dtype=np.float64)

    # Act
    actual_tap_size = PandaPowerConverter._get_tap_size(pp_trafo)

    # Assert
    np.testing.assert_array_equal(actual_tap_size, expected_tap_size)


def test_get_transformer_tap_side():
    # Arrange
    pp_trafo_tap_side = np.array(["hv", "lv", "lv", "hv"])
    expected_tap_side = np.array([0, 1, 1, 0], dtype=np.int8)

    # Act
    actual_tap_side = PandaPowerConverter._get_transformer_tap_side(pp_trafo_tap_side)

    # Assert
    np.testing.assert_array_equal(actual_tap_side, expected_tap_side)


def test_get_3wtransformer_tap_side():
    # Arrange
    pp_trafo3w_tap_side = np.array(["hv", "mv", "lv", None, "mv", "lv", "hv", "lv", None])
    expected_tap_side = np.array([0, 1, 2, 0, 1, 2, 0, 2, 0], dtype=np.int8)

    # Act
    actual_tap_side = PandaPowerConverter._get_3wtransformer_tap_side(pp_trafo3w_tap_side)

    # Assert
    np.testing.assert_array_equal(actual_tap_side, expected_tap_side)


def test_get_3wtransformer_tap_size():
    # Arrange
    pp_trafo = pd.DataFrame(
        [["hv", 62.0, 10.5, 400.0, 32.1], ["lv", 62.0, 10.5, 400.0, 32.1], ["mv", 62.0, 10.5, 400.0, 32.1]],
        columns=["tap_side", "tap_step_percent", "vn_hv_kv", "vn_mv_kv", "vn_lv_kv"],
    )
    expected_tap_size = np.array([6510.0, 19902.0, 248000.0], dtype=np.float64)

    # Act
    actual_tap_size = PandaPowerConverter._get_3wtransformer_tap_size(pp_trafo)

    # Assert
    np.testing.assert_array_equal(actual_tap_size, expected_tap_size)


@patch("power_grid_model_io.converters.pandapower_converter.get_winding")
def test_get_trafo_winding_types__vector_group(mock_get_winding: MagicMock):
    # Arrange
    converter = PandaPowerConverter()
    converter.pp_input_data = {
        "trafo": pd.DataFrame([(1, "Dyn"), (2, "YNd"), (3, "Dyn")], columns=["id", "vector_group"])
    }
    mock_get_winding.side_effect = [WindingType.delta, WindingType.wye_n, WindingType.wye_n, WindingType.delta]
    expected = pd.DataFrame([(2, 1), (1, 2), (2, 1)], columns=["winding_from", "winding_to"])

    # Act
    actual = converter.get_trafo_winding_types()

    # Assert
    pd.testing.assert_frame_equal(actual, expected)
    assert len(mock_get_winding.call_args_list) == 4
    assert mock_get_winding.call_args_list[0] == call("D")
    assert mock_get_winding.call_args_list[1] == call("yn")
    assert mock_get_winding.call_args_list[2] == call("YN")
    assert mock_get_winding.call_args_list[3] == call("d")


@patch("power_grid_model_io.converters.pandapower_converter.get_winding")
def test_get_trafo_winding_types__std_types(mock_get_winding: MagicMock):
    # Arrange
    std_types = {"trafo": {"std_trafo_1": {"vector_group": "YNd"}, "std_trafo_2": {"vector_group": "Dyn"}}}
    converter = PandaPowerConverter(std_types=std_types)
    converter.pp_input_data = {
        "trafo": pd.DataFrame([(1, "std_trafo_2"), (2, "std_trafo_1"), (3, "std_trafo_2")], columns=["id", "std_type"])
    }
    mock_get_winding.side_effect = [WindingType.delta, WindingType.wye_n, WindingType.wye_n, WindingType.delta]
    expected = pd.DataFrame([(2, 1), (1, 2), (2, 1)], columns=["winding_from", "winding_to"])

    # Act
    actual = converter.get_trafo_winding_types()

    # Assert
    pd.testing.assert_frame_equal(actual, expected)
    assert len(mock_get_winding.call_args_list) == 4
    assert mock_get_winding.call_args_list[0] == call("D")
    assert mock_get_winding.call_args_list[1] == call("yn")
    assert mock_get_winding.call_args_list[2] == call("YN")
    assert mock_get_winding.call_args_list[3] == call("d")


@patch("power_grid_model_io.converters.pandapower_converter.get_winding")
def test_get_trafo3w_winding_types__vector_group(mock_get_winding: MagicMock):
    # Arrange
    converter = PandaPowerConverter()
    converter.pp_input_data = {
        "trafo3w": pd.DataFrame([(1, "Dynz"), (2, "YNdy"), (3, "Dyny")], columns=["id", "vector_group"])
    }
    mock_get_winding.side_effect = [
        WindingType.delta,
        WindingType.wye_n,
        WindingType.zigzag,
        WindingType.wye_n,
        WindingType.delta,
        WindingType.wye,
        WindingType.delta,
        WindingType.wye_n,
        WindingType.wye,
    ]

    expected = pd.DataFrame([[2, 1, 3], [1, 2, 0], [2, 1, 0]], columns=["winding_1", "winding_2", "winding_3"])

    # Act
    actual = converter.get_trafo3w_winding_types()

    # Assert
    pd.testing.assert_frame_equal(actual, expected)
    assert len(mock_get_winding.call_args_list) == 9
    assert mock_get_winding.call_args_list[0] == call("D")
    assert mock_get_winding.call_args_list[1] == call("yn")
    assert mock_get_winding.call_args_list[2] == call("z")
    assert mock_get_winding.call_args_list[3] == call("YN")
    assert mock_get_winding.call_args_list[4] == call("d")
    assert mock_get_winding.call_args_list[5] == call("y")
    assert mock_get_winding.call_args_list[6] == call("D")
    assert mock_get_winding.call_args_list[7] == call("yn")
    assert mock_get_winding.call_args_list[8] == call("y")


@patch("power_grid_model_io.converters.pandapower_converter.get_winding")
def test_get_trafo3w_winding_types__std_types(mock_get_winding: MagicMock):
    # Arrange
    std_types = {"trafo3w": {"std_trafo3w_1": {"vector_group": "Dynz"}, "std_trafo3w_2": {"vector_group": "YNdy"}}}
    converter = PandaPowerConverter(std_types=std_types)
    converter.pp_input_data = {
        "trafo3w": pd.DataFrame(
            [(1, "std_trafo3w_2"), (2, "std_trafo3w_1"), (3, "std_trafo3w_2")], columns=["id", "std_type"]
        )
    }
    mock_get_winding.side_effect = [
        WindingType.wye_n,
        WindingType.delta,
        WindingType.wye,
        WindingType.delta,
        WindingType.wye_n,
        WindingType.zigzag,
        WindingType.wye_n,
        WindingType.delta,
        WindingType.wye,
    ]
    expected = pd.DataFrame([[1, 2, 0], [2, 1, 3], [1, 2, 0]], columns=["winding_1", "winding_2", "winding_3"])

    # Act
    actual = converter.get_trafo3w_winding_types()

    # Assert
    pd.testing.assert_frame_equal(actual, expected)
    assert len(mock_get_winding.call_args_list) == 6
    assert mock_get_winding.call_args_list[0] == call("YN")
    assert mock_get_winding.call_args_list[1] == call("d")
    assert mock_get_winding.call_args_list[2] == call("y")
    assert mock_get_winding.call_args_list[3] == call("D")
    assert mock_get_winding.call_args_list[4] == call("yn")
    assert mock_get_winding.call_args_list[5] == call("z")


def test_get_winding_types__value_error():
    # Arrange
    converter = PandaPowerConverter()
    converter.pp_input_data = {"trafo": pd.DataFrame([(1, "ADyn")], columns=["id", "vector_group"])}

    # Act / Assert
    with pytest.raises(ValueError):
        converter.get_trafo_winding_types()


def test_get_trafo3w_winding_types__value_error():
    # Arrange
    converter = PandaPowerConverter()
    converter.pp_input_data = {"trafo3w": pd.DataFrame([(1, "ADyndrr")], columns=["id", "vector_group"])}

    # Act / Assert
    with pytest.raises(ValueError):
        converter.get_trafo3w_winding_types()


def test_get_individual_switch_states():
    # Arrange
    pp_trafo = pd.DataFrame(
        columns=["index", "hv_bus"],
        data=[[1, 101], [2, 102], [3, 103]],
    )
    pp_switches = pd.DataFrame(
        columns=["element", "bus", "closed"],
        data=[[1, 101, False], [2, 202, False], [3, 103, True]],
    )

    expected_state = pd.Series([False, True, True], dtype=bool)

    # Act
    actual_state = PandaPowerConverter.get_individual_switch_states(pp_trafo, pp_switches, "hv_bus")

    # Assert
    np.testing.assert_array_equal(actual_state, expected_state)


def test_get_id():
    # Arrange
    converter = PandaPowerConverter()
    converter.idx = {("line", None): pd.Series([21, 345, 0, 3, 15], index=[0, 1, 2, 3, 4])}

    # Act
    actual_id = converter.get_id("line", 1)

    # Assert
    np.testing.assert_array_equal(actual_id, 345)


@patch("power_grid_model_io.converters.pandapower_converter.PandaPowerConverter.get_individual_switch_states")
def test_get_switch_states_lines(mock_get_individual_switch_states: MagicMock):
    # Arrange
    converter = PandaPowerConverter()
    converter.pp_input_data = {
        "line": pd.DataFrame(columns=["from_bus", "to_bus"], data=[[101, 102]], index=[1]),
        "switch": pd.DataFrame(
            columns=["bus", "et", "element", "closed"],
            data=[[101, "l", 1, False], [102, "x", 1, False]],
            index=[1001, 1002],
        ),
    }
    mock_get_individual_switch_states.side_effect = [
        pd.Series([False], index=[1], dtype=bool, name="closed"),
        pd.Series([True], index=[1], dtype=bool, name="closed"),
    ]
    expected = pd.DataFrame(columns=["from", "to"], index=[1], data=[[False, True]])

    # Act
    actual = converter.get_switch_states("line")

    # Assert
    pd.testing.assert_frame_equal(actual, expected)

    assert len(mock_get_individual_switch_states.call_args_list) == 2

    assert mock_get_individual_switch_states.call_args_list[0] == call(ANY, ANY, "from_bus")
    pd.testing.assert_frame_equal(
        mock_get_individual_switch_states.call_args_list[0].args[0],
        pd.DataFrame(columns=["index", "from_bus"], data=[[1, 101]], index=[1]),
    )
    pd.testing.assert_frame_equal(
        mock_get_individual_switch_states.call_args_list[0].args[1],
        pd.DataFrame(columns=["element", "bus", "closed"], data=[[1, 101, False]], index=[1001]),
    )

    assert mock_get_individual_switch_states.call_args_list[1] == call(ANY, ANY, "to_bus")
    pd.testing.assert_frame_equal(
        mock_get_individual_switch_states.call_args_list[1].args[0],
        pd.DataFrame(columns=["index", "to_bus"], data=[[1, 102]], index=[1]),
    )
    pd.testing.assert_frame_equal(
        mock_get_individual_switch_states.call_args_list[1].args[1],
        pd.DataFrame(columns=["element", "bus", "closed"], data=[[1, 101, False]], index=[1001]),
    )


@patch("power_grid_model_io.converters.pandapower_converter.PandaPowerConverter.get_individual_switch_states")
def test_get_switch_states_trafos(mock_get_individual_switch_states: MagicMock):
    # Arrange
    converter = PandaPowerConverter()
    converter.pp_input_data = {
        "trafo": pd.DataFrame([[2, 32, 31]], columns=["index", "hv_bus", "lv_bus"]),
        "switch": pd.DataFrame(
            [[101, 32, "t", 2, True], [321, 31, "t", 2, False]],
            columns=["index", "bus", "et", "element", "closed"],
        ),
    }
    mock_get_individual_switch_states.side_effect = [
        pd.Series([False], index=[2], dtype=bool, name="closed"),
        pd.Series([True], index=[2], dtype=bool, name="closed"),
    ]

    expected = pd.DataFrame(columns=["from", "to"], index=[2], data=[[False, True]])

    # Act
    actual = converter.get_switch_states("trafo")

    # Assert
    pd.testing.assert_frame_equal(actual, expected)
    assert len(mock_get_individual_switch_states.call_args_list) == 2


def test_get_switch_states__exception():
    # Arrange
    converter = PandaPowerConverter()

    # Act / Assert
    with pytest.raises(KeyError, match=r"link"):
        converter.get_switch_states("link")


@patch("power_grid_model_io.converters.pandapower_converter.PandaPowerConverter.get_individual_switch_states")
def test_get_trafo3w_switch_states(mock_get_individual_switch_states: MagicMock):
    # Arrange
    converter = PandaPowerConverter()
    converter.pp_input_data = {
        "trafo3w": pd.DataFrame([[2, 32, 31, 315]], columns=["index", "hv_bus", "mv_bus", "lv_bus"]),
        "switch": pd.DataFrame(
            [[101, 315, "t3", 2, False], [321, 32, "t3", 2, False]],
            columns=["index", "bus", "et", "element", "closed"],
        ),
    }
    mock_get_individual_switch_states.side_effect = [False, True, False]

    expected = pd.DataFrame(columns=["side_1", "side_2", "side_3"], data=[[False, True, False]])

    # Act
    actual = converter.get_trafo3w_switch_states(converter.pp_input_data["trafo3w"])

    # Assert
    pd.testing.assert_frame_equal(actual, expected)
    assert len(mock_get_individual_switch_states.call_args_list) == 3


def test_lookup_id():
    # Arrange
    converter = PandaPowerConverter()
    converter.idx_lookup = {
        ("line", None): pd.Series([0, 1, 2, 3, 4], index=[21, 345, 0, 3, 15]),
        ("load", "const_current"): pd.Series([5, 6, 7, 8, 9], index=[543, 14, 34, 48, 4]),
    }

    expected_line = {"table": "line", "index": 4}
    expected_load = {"table": "load", "name": "const_current", "index": 8}

    # Act
    actual_line = converter.lookup_id(15)
    actual_load = converter.lookup_id(48)

    # Assert
    np.testing.assert_array_equal(actual_line, expected_line)
    np.testing.assert_array_equal(actual_load, expected_load)


def test_lookup_id__value_error():
    # Arrange
    converter = PandaPowerConverter()
    converter.idx_lookup = {("line", None): pd.Series([0, 1, 2, 3, 4], index=[21, 345, 0, 3, 15])}

    # Act / Assert
    with pytest.raises(KeyError):
        converter.lookup_id(5)


def test_pp_buses_output__accumulate_power__zero():
    # Arrange
    converter = PandaPowerConverter()
    converter.idx = {"bus": pd.Series([0, 1, 2, 3], index=[101, 102, 103, 104], dtype=np.int32)}
    pp_buses = pd.DataFrame(np.empty((4, 2), np.float64), columns=["p_mw", "q_mvar"], index=[101, 102, 103, 104])

    # Act
    converter._pp_buses_output__accumulate_power(pp_buses)

    # Assert
    assert pp_buses["p_mw"][101] == 0.0
    assert pp_buses["p_mw"][102] == 0.0
    assert pp_buses["p_mw"][103] == 0.0
    assert pp_buses["p_mw"][104] == 0.0
    assert pp_buses["q_mvar"][101] == 0.0
    assert pp_buses["q_mvar"][102] == 0.0
    assert pp_buses["q_mvar"][103] == 0.0
    assert pp_buses["q_mvar"][104] == 0.0


def test_pp_buses_output__accumulate_power():
    # Arrange
    converter = PandaPowerConverter()
    converter.idx_lookup = {("bus", None): pd.Series([101, 102, 103, 104], index=[0, 1, 2, 3], dtype=np.int32)}
    pp_buses = pd.DataFrame(np.empty((4, 2), np.float64), columns=["p_mw", "q_mvar"], index=[101, 102, 103, 104])

    converter.pgm_input_data = {
        "line": initialize_array("input", "line", 3),
        "link": initialize_array("input", "link", 2),
        "transformer": initialize_array("input", "transformer", 2),
        "three_winding_transformer": initialize_array("input", "three_winding_transformer", 2),
    }
    converter.pgm_output_data = {
        "line": initialize_array("sym_output", "line", 3),
        "link": initialize_array("sym_output", "link", 2),
        "transformer": initialize_array("sym_output", "transformer", 2),
        "three_winding_transformer": initialize_array("sym_output", "three_winding_transformer", 2),
    }
    converter.pgm_input_data["line"]["from_node"] = [0, 1, 1]
    converter.pgm_input_data["line"]["to_node"] = [1, 2, 3]
    converter.pgm_input_data["link"]["from_node"] = [0, 1]
    converter.pgm_input_data["link"]["to_node"] = [1, 2]
    converter.pgm_input_data["transformer"]["from_node"] = [0, 1]
    converter.pgm_input_data["transformer"]["to_node"] = [1, 2]
    converter.pgm_input_data["three_winding_transformer"]["node_1"] = [0, 1]
    converter.pgm_input_data["three_winding_transformer"]["node_2"] = [1, 2]
    converter.pgm_input_data["three_winding_transformer"]["node_3"] = [2, 3]
    converter.pgm_output_data["line"]["p_from"] = [1.0, 2.0, 4.0]
    converter.pgm_output_data["line"]["q_from"] = [0.1, 0.2, 0.4]
    converter.pgm_output_data["line"]["p_to"] = [-1.0, -2.0, -4.0]
    converter.pgm_output_data["line"]["q_to"] = [-0.1, -0.2, -0.4]
    converter.pgm_output_data["link"]["p_from"] = [10.0, 20.0]
    converter.pgm_output_data["link"]["q_from"] = [0.01, 0.02]
    converter.pgm_output_data["link"]["p_to"] = [-10.0, -20.0]
    converter.pgm_output_data["link"]["q_to"] = [-0.01, -0.02]
    converter.pgm_output_data["transformer"]["p_from"] = [100.0, 200.0]
    converter.pgm_output_data["transformer"]["q_from"] = [0.001, 0.002]
    converter.pgm_output_data["transformer"]["p_to"] = [-100.0, -200.0]
    converter.pgm_output_data["transformer"]["q_to"] = [-0.001, -0.002]
    converter.pgm_output_data["three_winding_transformer"]["p_1"] = [1000.0, 10000.0]
    converter.pgm_output_data["three_winding_transformer"]["q_1"] = [0.0001, 0.00001]
    converter.pgm_output_data["three_winding_transformer"]["p_2"] = [2000.0, 20000.0]
    converter.pgm_output_data["three_winding_transformer"]["q_2"] = [0.0002, 0.00002]
    converter.pgm_output_data["three_winding_transformer"]["p_3"] = [4000.0, 40000.0]
    converter.pgm_output_data["three_winding_transformer"]["q_3"] = [0.0004, 0.00004]

    # Act
    converter._pp_buses_output__accumulate_power(pp_buses)

    # Assert
    assert pp_buses["p_mw"][101] * 1e6 == -1.0 - 10.0 - 100.0 - 1000.0
    assert pp_buses["p_mw"][102] * 1e6 == -2.0 - 4.0 + 1.0 - 20.0 + 10.0 - 200.0 + 100.0 - 10000.0 - 2000.0
    assert pp_buses["p_mw"][103] * 1e6 == 2.0 + 20.0 + 200.0 - 20000.0 - 4000.0
    assert pp_buses["p_mw"][104] * 1e6 == 4.0 - 40000.0
    assert pp_buses["q_mvar"][101] * 1e6 == -0.1 - 0.01 - 0.001 - 0.0001
    assert pp_buses["q_mvar"][102] * 1e6 == -0.2 - 0.4 + 0.1 - 0.02 + 0.01 - 0.002 + 0.001 - 0.00001 - 0.0002
    assert pp_buses["q_mvar"][103] * 1e6 == 0.2 + 0.02 + 0.002 - 0.00002 - 0.0004
    assert pp_buses["q_mvar"][104] * 1e6 == 0.4 - 0.00004


def test_get_pp_attr_attribute_exists():
    # Arrange
    converter = PandaPowerConverter()
    converter.pp_input_data = {
        "trafo3w": pd.DataFrame([[2, 32, 31, 315]], columns=["index", "hv_bus", "mv_bus", "lv_bus"])
    }
    expected = np.array(32)

    # Act
    actual = converter._get_pp_attr("trafo3w", "hv_bus")

    # Assert
    np.testing.assert_array_equal(actual, expected)


def test_get_pp_attr_attribute_doesnt_exist():
    # Arrange
    converter = PandaPowerConverter()
    converter.pp_input_data = {"trafo3w": pd.DataFrame([[2, 31, 315]], columns=["index", "mv_bus", "lv_bus"])}

    # Act / Assert
    with pytest.raises(KeyError):
        converter._get_pp_attr("trafo3w", "hv_bus")


def test_get_pp_attr_use_default():
    # Arrange
    converter = PandaPowerConverter()
    converter.pp_input_data = {"trafo3w": pd.DataFrame([[2, 31, 315]], columns=["index", "mv_bus", "lv_bus"])}
    expected = np.array(625)

    # Act
    actual = converter._get_pp_attr("trafo3w", "hv_bus", 625)

    # Assert
    np.testing.assert_array_equal(actual, expected)


def test_get_pp_attr_from_std():
    # Arrange
    converter = PandaPowerConverter()
    converter._std_types = {"trafo3w": {"std_trafo3w_1": {"hv_bus": 964}}}
    converter.pp_input_data = {
        "trafo3w": pd.DataFrame([[2, 31, 315, "std_trafo3w_1"]], columns=["index", "mv_bus", "lv_bus", "std_type"])
    }

    expected = np.array(964)

    # Act
    actual = converter._get_pp_attr("trafo3w", "hv_bus")

    # Assert
    np.testing.assert_array_equal(actual, expected)


def test_get_pp_attr_default_after_checking_std():
    # Arrange
    converter = PandaPowerConverter()
    converter._std_types = {"trafo3w": {"std_trafo3w_1": {"lv_bus": 23}}}
    converter.pp_input_data = {
        "trafo3w": pd.DataFrame([[2, 31, 315, "std_trafo3w_1"]], columns=["index", "mv_bus", "lv_bus", "std_type"])
    }

    expected = np.array(964)

    # Act
    actual = converter._get_pp_attr("trafo3w", "hv_bus", 964)

    # Assert
    np.testing.assert_array_equal(actual, expected)


def test_get_pp_attr_error_after_checking_std():
    # Arrange
    converter = PandaPowerConverter()
    converter._std_types = {"trafo3w": {"std_trafo3w_1": {"lv_bus": 23}}}
    converter.pp_input_data = {
        "trafo3w": pd.DataFrame([[2, 31, 315, "std_trafo3w_1"]], columns=["index", "mv_bus", "lv_bus", "std_type"])
    }

    # Act/Assert
    with pytest.raises(KeyError):
        converter._get_pp_attr("trafo3w", "hv_bus")


def test_pp_loads_output():
    # Arrange
    converter = PandaPowerConverter()
    converter.pgm_output_data["sym_load"] = initialize_array("sym_output", "sym_load", 6)
    converter.pgm_output_data["sym_load"]["id"] = [0, 1, 2, 3, 4, 5]
    converter.pgm_output_data["sym_load"]["p"] = [1e6, 2e6, 4e6, 8e6, 16e6, 32e6]
    converter.pgm_output_data["sym_load"]["q"] = [1e4, 2e4, 4e4, 8e4, 16e4, 32e4]
    converter.idx[("load", "const_power")] = pd.Series([2, 4], index=[101, 100])
    converter.idx[("load", "const_current")] = pd.Series([1, 3], index=[102, 100])
    converter.idx[("load", "const_impedance")] = pd.Series([0, 5], index=[101, 102])

    expected = pd.DataFrame(
        [[16.0 + 8.0, 0.16 + 0.08], [4.0 + 1.0, 0.04 + 0.01], [2.0 + 32.0, 0.02 + 0.32]],
        columns=["p_mw", "q_mvar"],
        index=[100, 101, 102],
    )

    # Act
    converter._pp_loads_output()

    # Assert
    pd.testing.assert_frame_equal(converter.pp_output_data["res_load"], expected)<|MERGE_RESOLUTION|>--- conflicted
+++ resolved
@@ -10,14 +10,9 @@
 import pandapower as pp
 import pandas as pd
 import pytest
-<<<<<<< HEAD
-from power_grid_model import Branch3Side, BranchSide, LoadGenType, WindingType
-=======
-from power_grid_model import WindingType, initialize_array
+from power_grid_model import Branch3Side, BranchSide, LoadGenType, WindingType, initialize_array
 from power_grid_model.data_types import SingleDataset
 from power_grid_model.utils import import_json_data
-from pytest import approx
->>>>>>> 21f07fef
 
 from power_grid_model_io.converters.pandapower_converter import PandaPowerConverter
 
@@ -354,9 +349,9 @@
     assert converter.pgm_nodes_lookup["u_pu"][22] == 31
     assert converter.pgm_nodes_lookup["u_pu"][32] == 12
     assert converter.pgm_nodes_lookup["u_pu"][42] == 4
-    assert converter.pgm_nodes_lookup["u_degree"][22] == approx(28.6478897565)
-    assert converter.pgm_nodes_lookup["u_degree"][32] == approx(57.2957795131)
-    assert converter.pgm_nodes_lookup["u_degree"][42] == approx(114.591559026)
+    assert converter.pgm_nodes_lookup["u_degree"][22] == pytest.approx(28.6478897565)
+    assert converter.pgm_nodes_lookup["u_degree"][32] == pytest.approx(57.2957795131)
+    assert converter.pgm_nodes_lookup["u_degree"][42] == pytest.approx(114.591559026)
 
 
 @pytest.mark.parametrize(
