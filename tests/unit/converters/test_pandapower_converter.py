# SPDX-FileCopyrightText: 2022 Contributors to the Power Grid Model IO project <dynamic.grid.calculation@alliander.com>
#
# SPDX-License-Identifier: MPL-2.0

from pathlib import Path

import numpy as np
import pandapower as pp
import pandas as pd
import pytest
from power_grid_model.data_types import SingleDataset
from power_grid_model.utils import import_input_data

from power_grid_model_io.converters.pandapower_converter import PandaPowerConverter, PandasData

from ...utils import assert_struct_array_equal

DATA_DIR = Path(__file__).parent.parent.parent / "data"


@pytest.fixture
def pp_example_simple() -> PandasData:
    #  (ext #1)
    #   |
    #  [11] -OO- [12] ----/- [13]
    #                          |
    #                     (load #31)
    net = pp.create_empty_network()
    pp.create_bus(net, index=101, vn_kv=110)
    pp.create_bus(net, index=102, vn_kv=20)
    pp.create_bus(net, index=103, vn_kv=20)
    pp.create_ext_grid(net, index=1, in_service=True, bus=101, vm_pu=31.02)
    # pp.create_transformer_from_parameters(
    #     net,
    #     index=101,
    #     hv_bus=101,
    #     lv_bus=102,
    #     i0_percent=0.038,
    #     pfe_kw=11.6,
    #     vkr_percent=0.322,
    #     sn_mva=40,
    #     vn_lv_kv=22.0,
    #     vn_hv_kv=110.0,
    #     vk_percent=17.8,
    # )
    pp.create_line(net, index=101, from_bus=103, to_bus=102, length_km=1.23, std_type="NAYY 4x150 SE")
    pp.create_load(net, index=101, bus=103, p_mw=2.5, q_mvar=0.24, const_i_percent=26.0, const_z_percent=51.0)
    pp.create_switch(net, index=101, et="l", bus=103, element=101, closed=False)

    return {component: net[component] for component in net if isinstance(net[component], pd.DataFrame)}


@pytest.fixture
def pgm_example_simple() -> SingleDataset:
    return import_input_data(DATA_DIR / "pandapower.json")


def test_create_pgm_input_nodes(pp_example_simple: PandasData, pgm_example_simple: SingleDataset):
    # Arrange
    converter = PandaPowerConverter()
    converter.pp_data = pp_example_simple

    # Act
    converter._create_pgm_input_nodes()

    # Assert
    np.testing.assert_array_equal(converter.pgm_data["node"], pgm_example_simple["node"])
    pd.testing.assert_series_equal(converter.idx["bus"], pd.Series([0, 1, 2], index=[101, 102, 103], dtype=np.int32))


def test_create_pgm_input_lines(pp_example_simple: PandasData, pgm_example_simple: SingleDataset):
    # Arrange
    converter = PandaPowerConverter()
    converter.pp_data = pp_example_simple
    converter.idx = {"bus": pd.Series([0, 1, 2], index=[101, 102, 103], dtype=np.int32)}
    converter.next_idx = 3

    # Act
    converter._create_pgm_input_lines()

    # Assert
    assert_struct_array_equal(converter.pgm_data["line"], pgm_example_simple["line"])
    pd.testing.assert_series_equal(converter.idx["line"], pd.Series([3], index=[101], dtype=np.int32))


def test_create_pgm_input_sources(pp_example_simple: PandasData, pgm_example_simple: SingleDataset):
    # Arrange
    converter = PandaPowerConverter()
    converter.pp_data = pp_example_simple
    converter.idx = {"bus": pd.Series([0, 1, 2], index=[101, 102, 103], dtype=np.int32)}
    converter.next_idx = 4

    # Act
    converter._create_pgm_input_sources()

    # Assert
    assert_struct_array_equal(converter.pgm_data["source"], pgm_example_simple["source"])
    # pd.testing.assert_series_equal(converter.idx["ext_grid"], pd.Series([4], index=[1], dtype=np.int32))


def test_create_pgm_input_sym_loads(pp_example_simple: PandasData, pgm_example_simple: SingleDataset):
    # Arrange
    converter = PandaPowerConverter()
    converter.pp_data = pp_example_simple
    converter.idx = {"bus": pd.Series([0, 1, 2], index=[101, 102, 103], dtype=np.int32)}
    converter.next_idx = 5

    # Act
    converter._create_pgm_input_sym_loads()

    # Assert
    assert_struct_array_equal(converter.pgm_data["sym_load"], pgm_example_simple["sym_load"])


# def test_create_pgm_input_shunt(pp_example_simple: PandasData, pgm_example_simple: SingleDataset):
#     # Arrange
#     converter = PandaPowerConverter()
#     converter.pp_data = pp_example_simple
#
#     # Act
#     converter._create_pgm_input_shunt()
#
#     # Assert
#     np.testing.assert_array_equal(converter.pgm_data["shunt"], pgm_example_simple["shunt"])
#     # pd.testing.assert_series_equal(converter.idx["bus"], pd.Series([0, 1, 2], index=[101, 102, 103], dtype=np.int32))


def test_get_index__key_error():
    # Arrange
    converter = PandaPowerConverter()

    # Act / Assert
    with pytest.raises(KeyError, match=r"index.*bus"):
        converter._get_ids(key="bus", pp_idx=pd.Series())


def test_get_tap_size():
    # Arrange
    pp_trafo = pd.DataFrame(
<<<<<<< HEAD
        [["hv", 62.0, 20.5, 3.214], ["lv", 62.0, 20.5, 3.214]],
        columns=["tap_side", "tap_step_percent", "vn_hv_kv", "vn_lv_kv"],
    )
    expected_tap_size = np.array([12710.0, 1992.68], dtype=np.float64)
=======
        [["hv", 5.0, 10.5, 0.4], ["lv", 10.0, 10.5, 0.4], ["lv", np.nan, 10.5, 0.4]],
        columns=["tap_side", "tap_step_percent", "vn_hv_kv", "vn_lv_kv"],
    )
    expected_tap_size = np.array([525.0, 40.0, np.nan], dtype=np.float64)
>>>>>>> dbbac188

    # Act
    actual_tap_size = PandaPowerConverter._get_tap_size(pp_trafo)

    # Assert
    np.testing.assert_array_equal(actual_tap_size, expected_tap_size)


def test_get_transformer_tap_side():
    # Arrange
    pp_trafo_tap_side = pd.Series(["hv", "lv", "lv", "hv"])
    expected_tap_side = np.array([0, 1, 1, 0], dtype=np.int8)

    # Act
    actual_tap_side = PandaPowerConverter._get_transformer_tap_side(pp_trafo_tap_side)

    # Assert
    np.testing.assert_array_equal(actual_tap_side, expected_tap_side)


def test_get_3wtransformer_tap_side():
    # Arrange
    pp_trafo3w_tap_side = pd.Series(["hv", "mv", "lv", "mv", "lv", "hv", "lv"])
    expected_tap_side = np.array([0, 1, 2, 1, 2, 0, 2], dtype=np.int8)

    # Act
    actual_tap_side = PandaPowerConverter._get_3wtransformer_tap_side(pp_trafo3w_tap_side)

    # Assert
    np.testing.assert_array_equal(actual_tap_side, expected_tap_side)


def test_get_3wtransformer_tap_size():
    # Arrange
    pp_trafo = pd.DataFrame(
        [["hv", 62.0, 10.5, 400.0, 32.1], ["lv", 62.0, 10.5, 400.0, 32.1], ["mv", 62.0, 10.5, 400.0, 32.1]],
        columns=["tap_side", "tap_step_percent", "vn_hv_kv", "vn_mv_kv", "vn_lv_kv"],
    )
    expected_tap_size = np.array([6510.0, 19902.0, 248000.0], dtype=np.float64)

    # Act
    actual_tap_size = PandaPowerConverter._get_3wtransformer_tap_size(pp_trafo)

    # Assert
    np.testing.assert_array_equal(actual_tap_size, expected_tap_size)<|MERGE_RESOLUTION|>--- conflicted
+++ resolved
@@ -137,17 +137,10 @@
 def test_get_tap_size():
     # Arrange
     pp_trafo = pd.DataFrame(
-<<<<<<< HEAD
-        [["hv", 62.0, 20.5, 3.214], ["lv", 62.0, 20.5, 3.214]],
-        columns=["tap_side", "tap_step_percent", "vn_hv_kv", "vn_lv_kv"],
-    )
-    expected_tap_size = np.array([12710.0, 1992.68], dtype=np.float64)
-=======
         [["hv", 5.0, 10.5, 0.4], ["lv", 10.0, 10.5, 0.4], ["lv", np.nan, 10.5, 0.4]],
         columns=["tap_side", "tap_step_percent", "vn_hv_kv", "vn_lv_kv"],
     )
     expected_tap_size = np.array([525.0, 40.0, np.nan], dtype=np.float64)
->>>>>>> dbbac188
 
     # Act
     actual_tap_size = PandaPowerConverter._get_tap_size(pp_trafo)
