--- conflicted
+++ resolved
@@ -20,18 +20,6 @@
 
 
 @pytest.fixture
-<<<<<<< HEAD
-def pp_example_simple() -> PandasData:
-    #  (ext #1)    shunt - [104]  - 3w - [105] - sym_gen
-    #   |                            |
-    #  [101] -OO- [102] ----/----- [103]
-    #   |                            |
-    #  -/-                        (load #31)
-    #   |
-    #  [106]
-
-    net = pp.create_empty_network()
-=======
 def pp_example_simple() -> Tuple[PandasData, Dict[str, float]]:
     #  (ext #1)         shunt - [104]  - 3w - [105] - sym_gen
     #   |                                |
@@ -41,18 +29,13 @@
     #   |
     #  [106]
     net = pp.create_empty_network(f_hz=50)
->>>>>>> 7bf8dd00
     pp.create_bus(net, index=101, vn_kv=110)
     pp.create_bus(net, index=102, vn_kv=20)
     pp.create_bus(net, index=103, vn_kv=20)
     pp.create_bus(net, index=104, vn_kv=30.1)
     pp.create_bus(net, index=105, vn_kv=60)
     pp.create_bus(net, index=106, vn_kv=34)
-<<<<<<< HEAD
-    pp.create_ext_grid(net, index=1, in_service=True, bus=101, vm_pu=31.02)
-=======
     pp.create_ext_grid(net, index=1, in_service=True, bus=101, vm_pu=31.02, s_sc_max_mva=3.0)
->>>>>>> 7bf8dd00
     pp.create_transformer_from_parameters(
         net,
         index=101,
@@ -83,10 +66,7 @@
     )
     pp.create_switch(net, index=101, et="l", bus=103, element=101, closed=False)
     pp.create_switch(net, index=3021, et="b", bus=101, element=106, closed=True)
-<<<<<<< HEAD
-=======
     pp.create_switch(net, index=321, et="t", bus=101, element=101, closed=False)
->>>>>>> 7bf8dd00
     pp.create_shunt(net, index=1201, in_service=True, bus=104, p_mw=2.1, q_mvar=31.5, step=3)
     pp.create_sgen(net, index=31, bus=105, p_mw=6.21, q_mvar=20.1)
     pp.create_transformer3w_from_parameters(
@@ -149,13 +129,8 @@
     pp_example_simple: Tuple[PandasData, Dict[str, float]], pgm_example_simple: SingleDataset
 ):
     # Arrange
-<<<<<<< HEAD
-    converter = PandaPowerConverter()
-    converter.pp_data = pp_example_simple
-=======
-    converter = PandaPowerConverter(grid_config=pp_example_simple[1])
-    converter.pp_data = pp_example_simple[0]
->>>>>>> 7bf8dd00
+    converter = PandaPowerConverter(grid_config=pp_example_simple[1])
+    converter.pp_data = pp_example_simple[0]
     converter.idx = {"bus": pd.Series([0, 1, 2, 3, 4, 5], index=[101, 102, 103, 104, 105, 106], dtype=np.int32)}
     converter.next_idx = 5
 
@@ -170,13 +145,8 @@
     pp_example_simple: Tuple[PandasData, Dict[str, float]], pgm_example_simple: SingleDataset
 ):
     # Arrange
-<<<<<<< HEAD
-    converter = PandaPowerConverter()
-    converter.pp_data = pp_example_simple
-=======
-    converter = PandaPowerConverter(grid_config=pp_example_simple[1])
-    converter.pp_data = pp_example_simple[0]
->>>>>>> 7bf8dd00
+    converter = PandaPowerConverter(grid_config=pp_example_simple[1])
+    converter.pp_data = pp_example_simple[0]
     converter.idx = {"bus": pd.Series([0, 1, 2, 3, 4, 5], index=[101, 102, 103, 104, 105, 106], dtype=np.int32)}
     converter.next_idx = 6
 
@@ -191,13 +161,8 @@
     pp_example_simple: Tuple[PandasData, Dict[str, float]], pgm_example_simple: SingleDataset
 ):
     # Arrange
-<<<<<<< HEAD
-    converter = PandaPowerConverter()
-    converter.pp_data = pp_example_simple
-=======
-    converter = PandaPowerConverter(grid_config=pp_example_simple[1])
-    converter.pp_data = pp_example_simple[0]
->>>>>>> 7bf8dd00
+    converter = PandaPowerConverter(grid_config=pp_example_simple[1])
+    converter.pp_data = pp_example_simple[0]
     converter.idx = {"bus": pd.Series([0, 1, 2, 3, 4, 5], index=[101, 102, 103, 104, 105, 106], dtype=np.int32)}
     converter.next_idx = 7
 
@@ -212,13 +177,8 @@
     pp_example_simple: Tuple[PandasData, Dict[str, float]], pgm_example_simple: SingleDataset
 ):
     # Arrange
-<<<<<<< HEAD
-    converter = PandaPowerConverter()
-    converter.pp_data = pp_example_simple
-=======
-    converter = PandaPowerConverter(grid_config=pp_example_simple[1])
-    converter.pp_data = pp_example_simple[0]
->>>>>>> 7bf8dd00
+    converter = PandaPowerConverter(grid_config=pp_example_simple[1])
+    converter.pp_data = pp_example_simple[0]
     converter.idx = {"bus": pd.Series([0, 1, 2, 3, 4, 5], index=[101, 102, 103, 104, 105, 106], dtype=np.int32)}
     converter.next_idx = 10
 
@@ -233,13 +193,8 @@
     pp_example_simple: Tuple[PandasData, Dict[str, float]], pgm_example_simple: SingleDataset
 ):
     # Arrange
-<<<<<<< HEAD
-    converter = PandaPowerConverter()
-    converter.pp_data = pp_example_simple
-=======
-    converter = PandaPowerConverter(grid_config=pp_example_simple[1])
-    converter.pp_data = pp_example_simple[0]
->>>>>>> 7bf8dd00
+    converter = PandaPowerConverter(grid_config=pp_example_simple[1])
+    converter.pp_data = pp_example_simple[0]
     converter.idx = {"bus": pd.Series([0, 1, 2, 3, 4, 5], index=[101, 102, 103, 104, 105, 106], dtype=np.int32)}
     converter.next_idx = 11
 
@@ -254,13 +209,8 @@
     pp_example_simple: Tuple[PandasData, Dict[str, float]], pgm_example_simple: SingleDataset
 ):
     # Arrange
-<<<<<<< HEAD
-    converter = PandaPowerConverter()
-    converter.pp_data = pp_example_simple
-=======
-    converter = PandaPowerConverter(grid_config=pp_example_simple[1])
-    converter.pp_data = pp_example_simple[0]
->>>>>>> 7bf8dd00
+    converter = PandaPowerConverter(grid_config=pp_example_simple[1])
+    converter.pp_data = pp_example_simple[0]
     converter.idx = {"bus": pd.Series([0, 1, 2, 3, 4, 5], index=[101, 102, 103, 104, 105, 106], dtype=np.int32)}
     converter.next_idx = 12
 
@@ -275,13 +225,8 @@
     pp_example_simple: Tuple[PandasData, Dict[str, float]], pgm_example_simple: SingleDataset
 ):
     # Arrange
-<<<<<<< HEAD
-    converter = PandaPowerConverter()
-    converter.pp_data = pp_example_simple
-=======
-    converter = PandaPowerConverter(grid_config=pp_example_simple[1])
-    converter.pp_data = pp_example_simple[0]
->>>>>>> 7bf8dd00
+    converter = PandaPowerConverter(grid_config=pp_example_simple[1])
+    converter.pp_data = pp_example_simple[0]
     converter.idx = {"bus": pd.Series([0, 1, 2, 3, 4, 5], index=[101, 102, 103, 104, 105, 106], dtype=np.int32)}
     converter.next_idx = 13
 
@@ -294,19 +239,12 @@
     )
 
 
-<<<<<<< HEAD
-def test_create_pgm_input_links(pp_example_simple: PandasData, pgm_example_simple: SingleDataset):
-    # Arrange
-    converter = PandaPowerConverter()
-    converter.pp_data = pp_example_simple
-=======
 def test_create_pgm_input_links(
     pp_example_simple: Tuple[PandasData, Dict[str, float]], pgm_example_simple: SingleDataset
 ):
     # Arrange
     converter = PandaPowerConverter(grid_config=pp_example_simple[1])
     converter.pp_data = pp_example_simple[0]
->>>>>>> 7bf8dd00
     converter.idx = {"bus": pd.Series([0, 1, 2, 3, 4, 5], index=[101, 102, 103, 104, 105, 106], dtype=np.int32)}
     converter.next_idx = 14
 
