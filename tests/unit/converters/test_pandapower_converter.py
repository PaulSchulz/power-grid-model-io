# SPDX-FileCopyrightText: 2022 Contributors to the Power Grid Model project <dynamic.grid.calculation@alliander.com>
#
# SPDX-License-Identifier: MPL-2.0

from pathlib import Path
from typing import Callable, Tuple
from unittest.mock import ANY, MagicMock, call, patch

import numpy as np
import pandapower as pp
import pandas as pd
import pytest
from power_grid_model import WindingType
from power_grid_model.data_types import SingleDataset
from power_grid_model.utils import import_input_data

from power_grid_model_io.converters.pandapower_converter import PandaPowerConverter, PandaPowerData
from power_grid_model_io.data_types import ExtraInfoLookup

from ...utils import assert_struct_array_equal

DATA_DIR = Path(__file__).parent.parent.parent / "data"


@pytest.fixture
def pp_example_simple() -> Tuple[PandaPowerData, float]:
    #  (ext #1)         shunt - [104]  - 3w - [105] - sym_gen
    #   |                                |
    #  [101] -/- -OO- [102] ----/----- [103]
    #   |                                |
    #  -/-                          (load #31)
    #   |
    #  [106]
    net = pp.create_empty_network(f_hz=50)
    pp.create_bus(net, index=101, vn_kv=110)
    pp.create_bus(net, index=102, vn_kv=20)
    pp.create_bus(net, index=103, vn_kv=20)
    pp.create_bus(net, index=104, vn_kv=30.1)
    pp.create_bus(net, index=105, vn_kv=60)
    pp.create_bus(net, index=106, vn_kv=34)
    pp.create_ext_grid(
        net, index=1, in_service=True, bus=101, vm_pu=31.02, s_sc_max_mva=3.0, rx_max=0.6, va_degree=61.2
    )
    pp.create_transformer_from_parameters(
        net,
        index=101,
        hv_bus=101,
        lv_bus=102,
        i0_percent=38.0,
        pfe_kw=11.6,
        vkr_percent=0.322,
        sn_mva=40,
        vn_lv_kv=22.0,
        vn_hv_kv=110.0,
        vk_percent=17.8,
        vector_group="Dyn",
        shift_degree=30,
        tap_side="hv",
        tap_pos=2,
        tap_min=1,
        tap_max=3,
        tap_step_percent=30,
        tap_neutral=2,
        parallel=3,
    )
    pp.create_line(
        net, index=101, from_bus=103, to_bus=102, length_km=1.23, parallel=2, df=10, std_type="NAYY 4x150 SE"
    )
    pp.create_load(
        net, index=101, bus=103, p_mw=2.5, q_mvar=0.24, const_i_percent=26.0, const_z_percent=51.0, cos_phi=2
    )
    pp.create_switch(net, index=101, et="l", bus=103, element=101, closed=False)
    pp.create_switch(net, index=3021, et="b", bus=101, element=106, closed=True)
    pp.create_switch(net, index=321, et="t", bus=101, element=101, closed=False)
    pp.create_shunt(net, index=1201, in_service=True, bus=104, p_mw=2.1, q_mvar=31.5, step=3)
    pp.create_sgen(net, index=31, bus=105, p_mw=6.21, q_mvar=20.1)
    pp.create_transformer3w_from_parameters(
        net,
        index=102,
        hv_bus=103,
        mv_bus=105,
        lv_bus=104,
        in_service=True,
        vn_hv_kv=110.0,
        vn_mv_kv=50.0,
        vn_lv_kv=22.0,
        sn_hv_mva=40,
        sn_mv_mva=100,
        sn_lv_mva=50,
        vk_hv_percent=20,
        vk_mv_percent=60,
        vk_lv_percent=35,
        vkr_hv_percent=10,
        vkr_mv_percent=20,
        vkr_lv_percent=40,
        i0_percent=38,
        pfe_kw=11.6,
        vector_group="Dynz",
        shift_mv_degree=30,
        shift_lv_degree=60,
        tap_pos=2,
        tap_side="lv",
        tap_min=1,
        tap_max=3,
        tap_step_percent=30,
        tap_neutral=2,
    )

    components = {component: net[component] for component in net if isinstance(net[component], (pd.DataFrame, float))}
    return components, net.f_hz


@pytest.fixture
def pgm_example_simple() -> SingleDataset:
    return import_input_data(DATA_DIR / "pandapower.json")


@patch("power_grid_model_io.converters.pandapower_converter.PandaPowerConverter._create_input_data")
def test_parse_data(create_input_data_mock: MagicMock):
    # Arrange
    converter = PandaPowerConverter()

    def create_input_data():
        converter.pgm_data = {"node": np.array([])}

    create_input_data_mock.side_effect = create_input_data

    # Act
    result = converter._parse_data(data={"bus": pd.DataFrame()}, data_type="input", extra_info=None)

    # Assert
    create_input_data_mock.assert_called_once_with()
    assert len(converter.pp_data) == 1 and "bus" in converter.pp_data
    assert len(converter.pgm_data) == 1 and "node" in converter.pgm_data
    assert len(result) == 1 and "node" in result


@patch("power_grid_model_io.converters.pandapower_converter.PandaPowerConverter._create_input_data")
def test_parse_data__extra_info(create_input_data_mock: MagicMock):
    # Arrange
    converter = PandaPowerConverter()

    def create_input_data():
        converter.idx_lookup[("bus", None)] = pd.Series([101, 102, 103], index=[0, 1, 2])
        converter.idx_lookup[("load", "const_current")] = pd.Series([201, 202, 203], index=[3, 4, 5])

    create_input_data_mock.side_effect = create_input_data

    # Act
    extra_info: ExtraInfoLookup = {}
    converter._parse_data(data={}, data_type="input", extra_info=extra_info)

    # Assert
    assert len(extra_info) == 6
    assert extra_info[0] == {"id_reference": {"table": "bus", "index": 101}}
    assert extra_info[1] == {"id_reference": {"table": "bus", "index": 102}}
    assert extra_info[2] == {"id_reference": {"table": "bus", "index": 103}}
    assert extra_info[3] == {"id_reference": {"table": "load", "name": "const_current", "index": 201}}
    assert extra_info[4] == {"id_reference": {"table": "load", "name": "const_current", "index": 202}}
    assert extra_info[5] == {"id_reference": {"table": "load", "name": "const_current", "index": 203}}


def test_parse_data__update_data():
    # Arrange
    converter = PandaPowerConverter()

    # Act/Assert
    with pytest.raises(ValueError):
        converter._parse_data(data={}, data_type="update", extra_info=None)


def test_serialize_data():
    # Arrange
    converter = PandaPowerConverter()

    # Act/Assert
    with pytest.raises(NotImplementedError):
        converter._serialize_data(data={}, extra_info=None)


def test_create_input_data():
    # Arrange
    converter = MagicMock()

    # Act
    PandaPowerConverter._create_input_data(self=converter)  # type: ignore

    # Assert
<<<<<<< HEAD
    assert len(converter.method_calls) == 10
=======
    assert len(converter.method_calls) == 13
>>>>>>> 20abf971
    converter._create_pgm_input_nodes.assert_called_once_with()
    converter._create_pgm_input_lines.assert_called_once_with()
    converter._create_pgm_input_sources.assert_called_once_with()
    converter._create_pgm_input_sym_loads.assert_called_once_with()
    converter._create_pgm_input_asym_loads.assert_called_once_with()
    converter._create_pgm_input_shunts.assert_called_once_with()
    converter._create_pgm_input_transformers.assert_called_once_with()
    converter._create_pgm_input_sym_gens.assert_called_once_with()
    converter._create_pgm_input_asym_gens.assert_called_once_with()
    converter._create_pgm_input_three_winding_transformers.assert_called_once_with()
    converter._create_pgm_input_links.assert_called_once_with()
    converter._create_pgm_input_ward.assert_called_once_with()
    converter._create_pgm_input_xward.assert_called_once_with()
    converter._create_pgm_input_motor.assert_called_once_with()


@pytest.mark.parametrize(
    ("create_fn", "table"),
    [
        (PandaPowerConverter._create_pgm_input_nodes, "bus"),
        (PandaPowerConverter._create_pgm_input_lines, "line"),
        (PandaPowerConverter._create_pgm_input_sources, "ext_grid"),
        (PandaPowerConverter._create_pgm_input_shunts, "shunt"),
        (PandaPowerConverter._create_pgm_input_sym_gens, "sgen"),
        (PandaPowerConverter._create_pgm_input_sym_loads, "load"),
        (PandaPowerConverter._create_pgm_input_transformers, "trafo"),
        (PandaPowerConverter._create_pgm_input_three_winding_transformers, "trafo3w"),
        (PandaPowerConverter._create_pgm_input_links, "switch"),
    ],
)
@patch("power_grid_model_io.converters.pandapower_converter.initialize_array")
def test_create_pgm_input_object__empty(
    mock_init_array: MagicMock, create_fn: Callable[[PandaPowerConverter], None], table: str
):
    # Arrange
    converter = PandaPowerConverter()
    converter.pp_data[table] = pd.DataFrame()  # type: ignore

    # Act
    create_fn(converter)

    # Assert
    mock_init_array.assert_not_called()


def test_create_pgm_input_nodes(pp_example_simple: Tuple[PandaPowerData, float], pgm_example_simple: SingleDataset):
    # Arrange
    converter = PandaPowerConverter(system_frequency=pp_example_simple[1])
    converter.pp_data = pp_example_simple[0]

    # Act
    converter._create_pgm_input_nodes()

    # Assert
    np.testing.assert_array_equal(converter.pgm_data["node"], pgm_example_simple["node"])


def test_create_pgm_input_lines(pp_example_simple: Tuple[PandaPowerData, float], pgm_example_simple: SingleDataset):
    # Arrange
    converter = PandaPowerConverter(system_frequency=pp_example_simple[1])
    converter.pp_data = pp_example_simple[0]
    converter.idx = {("bus", None): pd.Series([0, 1, 2, 3, 4, 5], index=[101, 102, 103, 104, 105, 106], dtype=np.int32)}
    converter.next_idx = 5

    # Act
    converter._create_pgm_input_lines()

    # Assert
    assert_struct_array_equal(converter.pgm_data["line"], pgm_example_simple["line"])


def test_create_pgm_input_sources(pp_example_simple: Tuple[PandaPowerData, float], pgm_example_simple: SingleDataset):
    # Arrange
    converter = PandaPowerConverter(system_frequency=pp_example_simple[1])
    converter.pp_data = pp_example_simple[0]
    converter.idx = {("bus", None): pd.Series([0, 1, 2, 3, 4, 5], index=[101, 102, 103, 104, 105, 106], dtype=np.int32)}
    converter.next_idx = 6

    # Act
    converter._create_pgm_input_sources()

    # Assert
    assert_struct_array_equal(converter.pgm_data["source"], pgm_example_simple["source"])


def test_create_pgm_input_sym_loads(pp_example_simple: Tuple[PandaPowerData, float], pgm_example_simple: SingleDataset):
    # Arrange
    converter = PandaPowerConverter(system_frequency=pp_example_simple[1])
    converter.pp_data = pp_example_simple[0]
    converter.idx = {("bus", None): pd.Series([0, 1, 2, 3, 4, 5], index=[101, 102, 103, 104, 105, 106], dtype=np.int32)}
    converter.next_idx = 7

    # Act
    converter._create_pgm_input_sym_loads()

    # Assert
    assert_struct_array_equal(converter.pgm_data["sym_load"], pgm_example_simple["sym_load"])


def test_create_pgm_input_transformers(
    pp_example_simple: Tuple[PandaPowerData, float], pgm_example_simple: SingleDataset
):
    # Arrange
    converter = PandaPowerConverter(system_frequency=pp_example_simple[1])
    converter.pp_data = pp_example_simple[0]
    converter.idx = {("bus", None): pd.Series([0, 1, 2, 3, 4, 5], index=[101, 102, 103, 104, 105, 106], dtype=np.int32)}
    converter.next_idx = 10

    # Act
    converter._create_pgm_input_transformers()

    # Assert
    assert_struct_array_equal(converter.pgm_data["transformer"], pgm_example_simple["transformer"])


def test_create_pgm_input_shunts(pp_example_simple: Tuple[PandaPowerData, float], pgm_example_simple: SingleDataset):
    # Arrange
    converter = PandaPowerConverter(system_frequency=pp_example_simple[1])
    converter.pp_data = pp_example_simple[0]
    converter.idx = {("bus", None): pd.Series([0, 1, 2, 3, 4, 5], index=[101, 102, 103, 104, 105, 106], dtype=np.int32)}
    converter.next_idx = 11

    # Act
    converter._create_pgm_input_shunts()

    # Assert
    assert_struct_array_equal(converter.pgm_data["shunt"], pgm_example_simple["shunt"])


def test_create_pgm_input_sym_gens(pp_example_simple: Tuple[PandaPowerData, float], pgm_example_simple: SingleDataset):
    # Arrange
    converter = PandaPowerConverter(system_frequency=pp_example_simple[1])
    converter.pp_data = pp_example_simple[0]
    converter.idx = {("bus", None): pd.Series([0, 1, 2, 3, 4, 5], index=[101, 102, 103, 104, 105, 106], dtype=np.int32)}
    converter.next_idx = 12

    # Act
    converter._create_pgm_input_sym_gens()

    # Assert
    assert_struct_array_equal(converter.pgm_data["sym_gen"], pgm_example_simple["sym_gen"])


def test_create_pgm_input_three_winding_transformers(
    pp_example_simple: Tuple[PandaPowerData, float], pgm_example_simple: SingleDataset
):
    # Arrange
    converter = PandaPowerConverter(system_frequency=pp_example_simple[1])
    converter.pp_data = pp_example_simple[0]
    converter.idx = {("bus", None): pd.Series([0, 1, 2, 3, 4, 5], index=[101, 102, 103, 104, 105, 106], dtype=np.int32)}
    converter.next_idx = 13

    # Act
    converter._create_pgm_input_three_winding_transformers()

    # Assert
    assert_struct_array_equal(
        converter.pgm_data["three_winding_transformer"], pgm_example_simple["three_winding_transformer"]
    )


def test_create_pgm_input_links(pp_example_simple: Tuple[PandaPowerData, float], pgm_example_simple: SingleDataset):
    # Arrange
    converter = PandaPowerConverter(system_frequency=pp_example_simple[1])
    converter.pp_data = pp_example_simple[0]
    converter.idx = {("bus", None): pd.Series([0, 1, 2, 3, 4, 5], index=[101, 102, 103, 104, 105, 106], dtype=np.int32)}
    converter.next_idx = 14

    # Act
    converter._create_pgm_input_links()

    # Assert
    assert_struct_array_equal(converter.pgm_data["link"], pgm_example_simple["link"])


def test_get_index__key_error():
    # Arrange
    converter = PandaPowerConverter()

    # Act / Assert
    with pytest.raises(KeyError, match=r"index.*bus"):
        converter._get_ids(pp_table="bus", pp_idx=pd.Series())


def test_get_tap_size():
    # Arrange
    pp_trafo = pd.DataFrame(
        [["hv", 5.0, 10.5, 0.4], ["lv", 10.0, 10.5, 0.4], ["lv", np.nan, 10.5, 0.4]],
        columns=["tap_side", "tap_step_percent", "vn_hv_kv", "vn_lv_kv"],
    )
    expected_tap_size = np.array([525.0, 40.0, np.nan], dtype=np.float64)

    # Act
    actual_tap_size = PandaPowerConverter._get_tap_size(pp_trafo)

    # Assert
    np.testing.assert_array_equal(actual_tap_size, expected_tap_size)


def test_get_transformer_tap_side():
    # Arrange
    pp_trafo_tap_side = pd.Series(["hv", "lv", "lv", "hv"])
    expected_tap_side = np.array([0, 1, 1, 0], dtype=np.int8)

    # Act
    actual_tap_side = PandaPowerConverter._get_transformer_tap_side(pp_trafo_tap_side)

    # Assert
    np.testing.assert_array_equal(actual_tap_side, expected_tap_side)


def test_get_3wtransformer_tap_side():
    # Arrange
    pp_trafo3w_tap_side = pd.Series(["hv", "mv", "lv", "mv", "lv", "hv", "lv"])
    expected_tap_side = np.array([0, 1, 2, 1, 2, 0, 2], dtype=np.int8)

    # Act
    actual_tap_side = PandaPowerConverter._get_3wtransformer_tap_side(pp_trafo3w_tap_side)

    # Assert
    np.testing.assert_array_equal(actual_tap_side, expected_tap_side)


def test_get_3wtransformer_tap_size():
    # Arrange
    pp_trafo = pd.DataFrame(
        [["hv", 62.0, 10.5, 400.0, 32.1], ["lv", 62.0, 10.5, 400.0, 32.1], ["mv", 62.0, 10.5, 400.0, 32.1]],
        columns=["tap_side", "tap_step_percent", "vn_hv_kv", "vn_mv_kv", "vn_lv_kv"],
    )
    expected_tap_size = np.array([6510.0, 19902.0, 248000.0], dtype=np.float64)

    # Act
    actual_tap_size = PandaPowerConverter._get_3wtransformer_tap_size(pp_trafo)

    # Assert
    np.testing.assert_array_equal(actual_tap_size, expected_tap_size)


@patch("power_grid_model_io.converters.pandapower_converter.get_winding")
def test_get_trafo_winding_types__vector_group(mock_get_winding: MagicMock):
    # Arrange
    converter = PandaPowerConverter()
    converter.pp_data = {"trafo": pd.DataFrame([(1, "Dyn"), (2, "YNd"), (3, "Dyn")], columns=["id", "vector_group"])}
    mock_get_winding.side_effect = [WindingType.delta, WindingType.wye_n, WindingType.wye_n, WindingType.delta]
    expected = pd.DataFrame([(2, 1), (1, 2), (2, 1)], columns=["winding_from", "winding_to"])

    # Act
    actual = converter.get_trafo_winding_types()

    # Assert
    pd.testing.assert_frame_equal(actual, expected)
    assert len(mock_get_winding.call_args_list) == 4
    assert mock_get_winding.call_args_list[0] == call("D")
    assert mock_get_winding.call_args_list[1] == call("yn")
    assert mock_get_winding.call_args_list[2] == call("YN")
    assert mock_get_winding.call_args_list[3] == call("d")


@patch("power_grid_model_io.converters.pandapower_converter.get_winding")
def test_get_trafo_winding_types__std_types(mock_get_winding: MagicMock):
    # Arrange
    std_types = {"trafo": {"std_trafo_1": {"vector_group": "YNd"}, "std_trafo_2": {"vector_group": "Dyn"}}}
    converter = PandaPowerConverter(std_types=std_types)
    converter.pp_data = {
        "trafo": pd.DataFrame([(1, "std_trafo_2"), (2, "std_trafo_1"), (3, "std_trafo_2")], columns=["id", "std_type"])
    }
    mock_get_winding.side_effect = [WindingType.delta, WindingType.wye_n, WindingType.wye_n, WindingType.delta]
    expected = pd.DataFrame([(2, 1), (1, 2), (2, 1)], columns=["winding_from", "winding_to"])

    # Act
    actual = converter.get_trafo_winding_types()

    # Assert
    pd.testing.assert_frame_equal(actual, expected)
    assert len(mock_get_winding.call_args_list) == 4
    assert mock_get_winding.call_args_list[0] == call("D")
    assert mock_get_winding.call_args_list[1] == call("yn")
    assert mock_get_winding.call_args_list[2] == call("YN")
    assert mock_get_winding.call_args_list[3] == call("d")


@patch("power_grid_model_io.converters.pandapower_converter.get_winding")
def test_get_trafo3w_winding_types__vector_group(mock_get_winding: MagicMock):
    # Arrange
    converter = PandaPowerConverter()
    converter.pp_data = {
        "trafo3w": pd.DataFrame([(1, "Dynz"), (2, "YNdy"), (3, "Dyny")], columns=["id", "vector_group"])
    }
    mock_get_winding.side_effect = [
        WindingType.delta,
        WindingType.wye_n,
        WindingType.zigzag,
        WindingType.wye_n,
        WindingType.delta,
        WindingType.wye,
        WindingType.delta,
        WindingType.wye_n,
        WindingType.wye,
    ]

    expected = pd.DataFrame([[2, 1, 3], [1, 2, 0], [2, 1, 0]], columns=["winding_1", "winding_2", "winding_3"])

    # Act
    actual = converter.get_trafo3w_winding_types()

    # Assert
    pd.testing.assert_frame_equal(actual, expected)
    assert len(mock_get_winding.call_args_list) == 9
    assert mock_get_winding.call_args_list[0] == call("D")
    assert mock_get_winding.call_args_list[1] == call("yn")
    assert mock_get_winding.call_args_list[2] == call("z")
    assert mock_get_winding.call_args_list[3] == call("YN")
    assert mock_get_winding.call_args_list[4] == call("d")
    assert mock_get_winding.call_args_list[5] == call("y")
    assert mock_get_winding.call_args_list[6] == call("D")
    assert mock_get_winding.call_args_list[7] == call("yn")
    assert mock_get_winding.call_args_list[8] == call("y")


@patch("power_grid_model_io.converters.pandapower_converter.get_winding")
def test_get_trafo3w_winding_types__std_types(mock_get_winding: MagicMock):
    # Arrange
    std_types = {"trafo3w": {"std_trafo3w_1": {"vector_group": "Dynz"}, "std_trafo3w_2": {"vector_group": "YNdy"}}}
    converter = PandaPowerConverter(std_types=std_types)
    converter.pp_data = {
        "trafo3w": pd.DataFrame(
            [(1, "std_trafo3w_2"), (2, "std_trafo3w_1"), (3, "std_trafo3w_2")], columns=["id", "std_type"]
        )
    }
    mock_get_winding.side_effect = [
        WindingType.wye_n,
        WindingType.delta,
        WindingType.wye,
        WindingType.delta,
        WindingType.wye_n,
        WindingType.zigzag,
        WindingType.wye_n,
        WindingType.delta,
        WindingType.wye,
    ]
    expected = pd.DataFrame([[1, 2, 0], [2, 1, 3], [1, 2, 0]], columns=["winding_1", "winding_2", "winding_3"])

    # Act
    actual = converter.get_trafo3w_winding_types()

    # Assert
    pd.testing.assert_frame_equal(actual, expected)
    assert len(mock_get_winding.call_args_list) == 6
    assert mock_get_winding.call_args_list[0] == call("YN")
    assert mock_get_winding.call_args_list[1] == call("d")
    assert mock_get_winding.call_args_list[2] == call("y")
    assert mock_get_winding.call_args_list[3] == call("D")
    assert mock_get_winding.call_args_list[4] == call("yn")
    assert mock_get_winding.call_args_list[5] == call("z")


def test_get_winding_types__value_error():
    # Arrange
    converter = PandaPowerConverter()
    converter.pp_data = {"trafo": pd.DataFrame([(1, "ADyn")], columns=["id", "vector_group"])}

    # Act / Assert
    with pytest.raises(ValueError):
        converter.get_trafo_winding_types()


def test_get_trafo3w_winding_types__value_error():
    # Arrange
    converter = PandaPowerConverter()
    converter.pp_data = {"trafo3w": pd.DataFrame([(1, "ADyndrr")], columns=["id", "vector_group"])}

    # Act / Assert
    with pytest.raises(ValueError):
        converter.get_trafo3w_winding_types()


def test_get_individual_switch_states():
    # Arrange
    pp_trafo = pd.DataFrame(
        [[101, 101], [201, 103]],
        columns=["index", "hv_bus"],
    )
    pp_switches = pd.DataFrame(
        [[101, 101, 101, False], [102, 103, 201, True]],
        columns=["index", "bus", "element", "closed"],
    )

    expected_state = np.array([False, True], dtype=np.float64)

    # Act
    actual_state = PandaPowerConverter.get_individual_switch_states(pp_trafo, pp_switches, "hv_bus")

    # Assert
    np.testing.assert_array_equal(actual_state, expected_state)


def test_get_id():
    # Arrange
    converter = PandaPowerConverter()
    converter.idx = {("line", None): pd.Series([21, 345, 0, 3, 15], index=[0, 1, 2, 3, 4])}

    expected_id = 345

    # Act
    actual_id = converter.get_id("line", 1)

    # Assert
    np.testing.assert_array_equal(actual_id, expected_id)


@patch("power_grid_model_io.converters.pandapower_converter.PandaPowerConverter.get_individual_switch_states")
def test_get_switch_states_lines(mock_get_individual_switch_states: MagicMock):
    # Arrange
    converter = PandaPowerConverter()
    converter.pp_data = {
        "line": pd.DataFrame([[101, 31]], index=[21], columns=["from_bus", "to_bus"]),
        "switch": pd.DataFrame(
            [[101, "l", 21, False], [102, "x", 22, True]],
            index=[1001, 1002],
            columns=["bus", "et", "element", "closed"],
        ),
    }
    mock_get_individual_switch_states.side_effect = [False, True]

    expected = pd.DataFrame(data=([False], [True]))

    # Act
    actual = converter.get_switch_states("line")

    # Assert
    pd.testing.assert_frame_equal(actual, expected)

    assert len(mock_get_individual_switch_states.call_args_list) == 2

    assert mock_get_individual_switch_states.call_args_list[0] == call(ANY, ANY, "from_bus")
    pd.testing.assert_frame_equal(
        mock_get_individual_switch_states.call_args_list[0].args[0],
        pd.DataFrame([[101, 31, 21]], index=[21], columns=["from_bus", "to_bus", "index"]),
    )
    pd.testing.assert_frame_equal(
        mock_get_individual_switch_states.call_args_list[0].args[1],
        pd.DataFrame(
            [[21, 101, False]],
            index=[1001],
            columns=["element", "bus", "closed"],
        ),
    )

    assert mock_get_individual_switch_states.call_args_list[1] == call(ANY, ANY, "to_bus")
    pd.testing.assert_frame_equal(
        mock_get_individual_switch_states.call_args_list[1].args[0],
        pd.DataFrame([[101, 31, 21]], index=[21], columns=["from_bus", "to_bus", "index"]),
    )
    pd.testing.assert_frame_equal(
        mock_get_individual_switch_states.call_args_list[1].args[1],
        pd.DataFrame(
            [[21, 101, False]],
            index=[1001],
            columns=["element", "bus", "closed"],
        ),
    )


@patch("power_grid_model_io.converters.pandapower_converter.PandaPowerConverter.get_individual_switch_states")
def test_get_switch_states_trafos(mock_get_individual_switch_states: MagicMock):
    # Arrange
    converter = PandaPowerConverter()
    converter.pp_data = {
        "trafo": pd.DataFrame([[2, 32, 31]], columns=["index", "hv_bus", "lv_bus"]),
        "switch": pd.DataFrame(
            [[101, 32, "t", 2, True], [321, 31, "t", 2, False]],
            columns=["index", "bus", "et", "element", "closed"],
        ),
    }
    mock_get_individual_switch_states.side_effect = [True, False]

    expected = pd.DataFrame(data=([True], [False]))

    # Act
    actual = converter.get_switch_states("trafo")

    # Assert
    pd.testing.assert_frame_equal(actual, expected)
    assert len(mock_get_individual_switch_states.call_args_list) == 2


@patch("power_grid_model_io.converters.pandapower_converter.PandaPowerConverter.get_individual_switch_states")
def test_get_trafo3w_switch_states(mock_get_individual_switch_states: MagicMock):
    # Arrange
    converter = PandaPowerConverter()
    converter.pp_data = {
        "trafo3w": pd.DataFrame([[2, 32, 31, 315]], columns=["index", "hv_bus", "mv_bus", "lv_bus"]),
        "switch": pd.DataFrame(
            [[101, 315, "t3", 2, False], [321, 32, "t3", 2, False]],
            columns=["index", "bus", "et", "element", "closed"],
        ),
    }
    mock_get_individual_switch_states.side_effect = [False, True, False]

    expected = pd.DataFrame(data=([False], [True], [False]))

    # Act
    actual = converter.get_trafo3w_switch_states(converter.pp_data["trafo3w"])

    # Assert
    pd.testing.assert_frame_equal(actual, expected)
    assert len(mock_get_individual_switch_states.call_args_list) == 3


def test_lookup_id():
    # Arrange
    converter = PandaPowerConverter()
    converter.idx_lookup = {
        ("line", None): pd.Series([0, 1, 2, 3, 4], index=[21, 345, 0, 3, 15]),
        ("load", "const_current"): pd.Series([5, 6, 7, 8, 9], index=[543, 14, 34, 48, 4]),
    }

    expected_line = {"table": "line", "index": 4}
    expected_load = {"table": "load", "name": "const_current", "index": 8}

    # Act
    actual_line = converter.lookup_id(15)
    actual_load = converter.lookup_id(48)

    # Assert
    np.testing.assert_array_equal(actual_line, expected_line)
    np.testing.assert_array_equal(actual_load, expected_load)


def test_lookup_id__value_error():
    # Arrange
    converter = PandaPowerConverter()
    converter.idx_lookup = {("line", None): pd.Series([0, 1, 2, 3, 4], index=[21, 345, 0, 3, 15])}

    # Act / Assert
    with pytest.raises(KeyError):
        converter.lookup_id(5)


def test__get_pp_attr_attribute_exists():
    # Arrange
    converter = PandaPowerConverter()
    converter.pp_data = {"trafo3w": pd.DataFrame([[2, 32, 31, 315]], columns=["index", "hv_bus", "mv_bus", "lv_bus"])}
    expected = np.array(32)

    # Act
    actual = converter._get_pp_attr("trafo3w", "hv_bus")

    # Assert
    np.testing.assert_array_equal(actual, expected)


def test__get_pp_attr_attribute_doesnt_exist():
    # Arrange
    converter = PandaPowerConverter()
    converter.pp_data = {"trafo3w": pd.DataFrame([[2, 31, 315]], columns=["index", "mv_bus", "lv_bus"])}

    # Act / Assert
    with pytest.raises(KeyError):
        converter._get_pp_attr("trafo3w", "hv_bus")


def test__get_pp_attr_use_default():
    # Arrange
    converter = PandaPowerConverter()
    converter.pp_data = {"trafo3w": pd.DataFrame([[2, 31, 315]], columns=["index", "mv_bus", "lv_bus"])}
    expected = np.array(625)

    # Act
    actual = converter._get_pp_attr("trafo3w", "hv_bus", 625)

    # Assert
    np.testing.assert_array_equal(actual, expected)


def test__get_pp_attr_from_std():
    # Arrange
    converter = PandaPowerConverter()
    converter._std_types = {"trafo3w": {"std_trafo3w_1": {"hv_bus": 964}}}
    converter.pp_data = {
        "trafo3w": pd.DataFrame([[2, 31, 315, "std_trafo3w_1"]], columns=["index", "mv_bus", "lv_bus", "std_type"])
    }

    expected = np.array(964)

    # Act
    actual = converter._get_pp_attr("trafo3w", "hv_bus")

    # Assert
    np.testing.assert_array_equal(actual, expected)


def test__get_pp_attr_default_after_checking_std():
    # Arrange
    converter = PandaPowerConverter()
    converter._std_types = {"trafo3w": {"std_trafo3w_1": {"lv_bus": 23}}}
    converter.pp_data = {
        "trafo3w": pd.DataFrame([[2, 31, 315, "std_trafo3w_1"]], columns=["index", "mv_bus", "lv_bus", "std_type"])
    }

    expected = np.array(964)

    # Act
    actual = converter._get_pp_attr("trafo3w", "hv_bus", 964)

    # Assert
    np.testing.assert_array_equal(actual, expected)


def test__get_pp_attr_error_after_checking_std():
    # Arrange
    converter = PandaPowerConverter()
    converter._std_types = {"trafo3w": {"std_trafo3w_1": {"lv_bus": 23}}}
    converter.pp_data = {
        "trafo3w": pd.DataFrame([[2, 31, 315, "std_trafo3w_1"]], columns=["index", "mv_bus", "lv_bus", "std_type"])
    }

    # Act/Assert
    with pytest.raises(KeyError):
        converter._get_pp_attr("trafo3w", "hv_bus")<|MERGE_RESOLUTION|>--- conflicted
+++ resolved
@@ -186,11 +186,7 @@
     PandaPowerConverter._create_input_data(self=converter)  # type: ignore
 
     # Assert
-<<<<<<< HEAD
-    assert len(converter.method_calls) == 10
-=======
-    assert len(converter.method_calls) == 13
->>>>>>> 20abf971
+    assert len(converter.method_calls) == 14
     converter._create_pgm_input_nodes.assert_called_once_with()
     converter._create_pgm_input_lines.assert_called_once_with()
     converter._create_pgm_input_sources.assert_called_once_with()
